--- conflicted
+++ resolved
@@ -1,6 +1,7 @@
 // Copyright © Aptos Foundation
 // SPDX-License-Identifier: Apache-2.0
 
+mod agg_trx_producer;
 mod counters;
 mod dkg_manager;
 pub mod epoch_manager;
@@ -49,12 +50,4 @@
     runtime.spawn(network_task.start());
     runtime.spawn(dkg_epoch_manager.start(network_receiver));
     runtime
-<<<<<<< HEAD
-}
-=======
-}
-
-//TODO(zjma): make this test-only after real dkg.
-pub mod agg_trx_producer;
-pub(crate) mod dummy_dkg;
->>>>>>> 986689dc
+}