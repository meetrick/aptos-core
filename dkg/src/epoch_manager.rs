--- conflicted
+++ resolved
@@ -1,12 +1,8 @@
 // Copyright © Aptos Foundation
 
 use crate::{
-<<<<<<< HEAD
-    dkg_manager::DKGManager,
     DKGMessage,
-=======
     dkg_manager::{agg_trx_producer::RealAggTranscriptProducer, DKGManager},
->>>>>>> 0ac9df42
     network::{IncomingRpcRequest, NetworkReceivers, NetworkSender},
     network_interface::DKGNetworkClient,
 };
@@ -37,17 +33,13 @@
 use crate::agg_trx_producer::RealAggTranscriptProducer;
 
 pub struct EpochManager<P: OnChainConfigProvider> {
-    dkg_dealer_sk: Arc<<DefaultDKG as DKGTrait>::DealerPrivateKey>,
     // Some useful metadata
     my_addr: AccountAddress,
     epoch_state: Option<Arc<EpochState>>,
 
-<<<<<<< HEAD
     // some DKG private params
     dkg_dealer_sk: Arc<<DefaultDKG as DKGTrait>::DealerPrivateKey>,
 
-=======
->>>>>>> 0ac9df42
     // Inbound events
     reconfig_events: ReconfigNotificationListener<P>,
     dkg_start_events: EventNotificationListener,
@@ -76,10 +68,6 @@
         Self {
             dkg_dealer_sk: Arc::new(dkg_dealer_sk),
             my_addr,
-<<<<<<< HEAD
-            dkg_dealer_sk: Arc::new(dkg_dealer_sk),
-=======
->>>>>>> 0ac9df42
             epoch_state: None,
             reconfig_events,
             dkg_start_events,
@@ -165,28 +153,31 @@
 
         let features = payload.get::<Features>().unwrap_or_default();
 
-        if let (true, Some(my_index))  = (features.is_enabled(FeatureFlag::RECONFIGURE_WITH_DKG), my_index) {
-            let DKGState { in_progress: in_progress_session, .. } = payload.get::< DKGState > ().unwrap_or_default();
+        if features.is_enabled(FeatureFlag::RECONFIGURE_WITH_DKG) {
+            let DKGState {
+                in_progress: in_progress_session,
+                ..
+            } = payload.get::<DKGState>().unwrap_or_default();
 
             let network_sender = self.create_network_sender();
             let rb = ReliableBroadcast::new(
-            epoch_state.verifier.get_ordered_account_addresses(),
-            Arc::new(network_sender),
-            ExponentialBackoff::from_millis(5),
-            aptos_time_service::TimeService::real(),
-            Duration::from_millis(1000),
-            BoundedExecutor::new(8, tokio::runtime::Handle::current()),
+                epoch_state.verifier.get_ordered_account_addresses(),
+                Arc::new(network_sender),
+                ExponentialBackoff::from_millis(5),
+                aptos_time_service::TimeService::real(),
+                Duration::from_millis(1000),
+                BoundedExecutor::new(8, tokio::runtime::Handle::current()),
             );
             let agg_trx_producer = RealAggTranscriptProducer::new(rb);
 
             let (dkg_start_event_tx, dkg_start_event_rx) =
-            aptos_channel::new(QueueStyle::KLAST, 1, None);
+                aptos_channel::new(QueueStyle::KLAST, 1, None);
             self.dkg_start_event_tx = Some(dkg_start_event_tx);
 
             let (dkg_rpc_msg_tx, dkg_rpc_msg_rx) = aptos_channel::new::<
-            (),
-            (AccountAddress, IncomingRpcRequest),
-            > (QueueStyle::FIFO, 100, None);
+                (),
+                (AccountAddress, IncomingRpcRequest),
+            >(QueueStyle::FIFO, 100, None);
             self.dkg_rpc_msg_tx = Some(dkg_rpc_msg_tx);
             let (dkg_manager_close_tx, dkg_manager_close_rx) = oneshot::channel();
             self.dkg_manager_close_tx = Some(dkg_manager_close_tx);
