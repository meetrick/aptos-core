// Copyright © Aptos Foundation
// SPDX-License-Identifier: Apache-2.0

use aptos_gas::{AbstractValueSizeGasParameters, NativeGasParameters, LATEST_GAS_FEATURE_VERSION};
use aptos_types::{
    account_address::{create_resource_address, AccountAddress},
    on_chain_config::{Features, TimedFeatures},
};
use aptos_vm::natives;
use move_cli::base::test::{run_move_unit_tests, UnitTestResult};
use move_unit_test::UnitTestingConfig;
use move_vm_runtime::native_functions::NativeFunctionTable;
use std::{collections::BTreeMap, path::PathBuf, sync::Arc};
use tempfile::tempdir;

pub fn path_in_crate<S>(relative: S) -> PathBuf
where
    S: Into<String>,
{
    let mut path = PathBuf::from(env!("CARGO_MANIFEST_DIR"));
    path.push(relative.into());
    path
}

pub fn run_tests_for_pkg(
    path_to_pkg: impl Into<String>,
    named_addr: BTreeMap<String, AccountAddress>,
) {
    let pkg_path = path_in_crate(path_to_pkg);
    let ok = run_move_unit_tests(
        &pkg_path,
        move_package::BuildConfig {
            test_mode: true,
            install_dir: Some(tempdir().unwrap().path().to_path_buf()),
            additional_named_addresses: named_addr,
            ..Default::default()
        },
        UnitTestingConfig::default_with_bound(Some(100_000)),
        // TODO(Gas): we may want to switch to non-zero costs in the future
        aptos_test_natives(),
        /* cost_table */ None,
        /* compute_coverage */ false,
        &mut std::io::stdout(),
    )
    .unwrap();
    if ok != UnitTestResult::Success {
        panic!("move unit tests failed")
    }
}

pub fn aptos_test_natives() -> NativeFunctionTable {
    natives::configure_for_unit_test();
    natives::aptos_natives(
        NativeGasParameters::zeros(),
        AbstractValueSizeGasParameters::zeros(),
        LATEST_GAS_FEATURE_VERSION,
        TimedFeatures::enable_all(),
        Arc::new(Features::default()),
    )
}

fn test_common(pkg: &str) {
    let named_address = BTreeMap::from([(
        String::from(pkg),
        AccountAddress::from_hex_literal("0xf00d").unwrap(),
    )]);
    run_tests_for_pkg(pkg, named_address);
}

fn test_resource_account_common(pkg: &str) {
    let named_address = BTreeMap::from([(
        String::from(pkg),
        create_resource_address(AccountAddress::from_hex_literal("0xcafe").unwrap(), &[]),
    )]);
    run_tests_for_pkg(pkg, named_address);
}

#[test]
<<<<<<< HEAD
fn test_veiled_coin() {
    let named_address = BTreeMap::from([(
        String::from("veiled_coin"),
        AccountAddress::from_hex_literal("0x1").unwrap(),
    )]);
    run_tests_for_pkg("veiled_coin", named_address);
=======
fn test_common_account() {
    test_common("common_account");
>>>>>>> e1e27334
}

#[test]
fn test_data_structures() {
    test_common("data_structures");
}

#[test]
fn test_defi() {
    test_common("defi");
}

#[test]
fn test_groth16() {
    test_common("groth16_example");
}

#[test]
fn test_hello_blockchain() {
    test_common("hello_blockchain");
}

#[test]
fn test_marketplace() {
    test_common("marketplace")
}

#[test]
fn test_message_board() {
    test_common("message_board");
}

#[test]
fn test_fungible_asset() {
    let named_address = BTreeMap::from([(
        String::from("fungible_asset_extension"),
        AccountAddress::from_hex_literal("0xcafe").unwrap(),
    )]);
    run_tests_for_pkg("fungible_asset", named_address);
}

#[test]
fn test_mint_nft() {
    let addr = AccountAddress::from_hex_literal("0xcafe").unwrap();
    let named_address = BTreeMap::from([
        (String::from("mint_nft"), create_resource_address(addr, &[])),
        (String::from("source_addr"), addr),
    ]);
    run_tests_for_pkg("mint_nft/4-Getting-Production-Ready", named_address);
}

#[test]
fn test_minter() {
    run_tests_for_pkg("scripts/minter", BTreeMap::new());
}

#[test]
fn test_resource_account() {
    test_resource_account_common("resource_account");
}

#[test]
fn test_resource_groups() {
    let named_address = BTreeMap::from([
        (
            String::from("resource_groups_primary"),
            AccountAddress::from_hex_literal("0xf00d").unwrap(),
        ),
        (
            String::from("resource_groups_secondary"),
            AccountAddress::from_hex_literal("0xcafe").unwrap(),
        ),
    ]);
    run_tests_for_pkg("resource_groups/primary", named_address.clone());
    run_tests_for_pkg("resource_groups/secondary", named_address);
}

#[test]
fn test_shared_account() {
    test_common("shared_account");
}

#[test]
fn test_token_objects() {
    let named_address = BTreeMap::from([(
        String::from("token_objects"),
        AccountAddress::from_hex_literal("0xcafe").unwrap(),
    )]);
    run_tests_for_pkg("token_objects/hero", named_address.clone());
    run_tests_for_pkg("token_objects/ambassador/move", named_address);
}

#[test]
fn test_two_by_two_transfer() {
    run_tests_for_pkg("scripts/two_by_two_transfer", BTreeMap::new());
}

#[test]
fn test_post_mint_reveal_nft() {
    let addr = AccountAddress::from_hex_literal("0xcafe").unwrap();
    let named_address = BTreeMap::from([(String::from("post_mint_reveal_nft"), addr)]);
    run_tests_for_pkg("post_mint_reveal_nft", named_address);
}

#[test]
fn test_nft_dao_test() {
    let named_address = BTreeMap::from([(
        String::from("dao_platform"),
        AccountAddress::from_hex_literal("0xcafe").unwrap(),
    )]);
    run_tests_for_pkg("dao/nft_dao", named_address);
}<|MERGE_RESOLUTION|>--- conflicted
+++ resolved
@@ -76,17 +76,17 @@
 }
 
 #[test]
-<<<<<<< HEAD
 fn test_veiled_coin() {
     let named_address = BTreeMap::from([(
         String::from("veiled_coin"),
         AccountAddress::from_hex_literal("0x1").unwrap(),
     )]);
     run_tests_for_pkg("veiled_coin", named_address);
-=======
+}
+
+#[test]
 fn test_common_account() {
     test_common("common_account");
->>>>>>> e1e27334
 }
 
 #[test]
