// Copyright © Aptos Foundation
// Parts of the project are originally copyright © Meta Platforms, Inc.
// SPDX-License-Identifier: Apache-2.0

use crate::{
    errors::SequentialBlockExecutionError,
    executor::BlockExecutor,
    proptest_types::{
        baseline::BaselineOutput,
        types::{
            DeltaDataView, KeyType, MockEvent, MockIncarnation, MockOutput, MockTask,
            MockTransaction, NonEmptyGroupDataView, ValueType,
        },
    },
    scheduler::{
        DependencyResult, ExecutionTaskType, Scheduler, SchedulerTask, TWaitForDependency,
    },
    txn_commit_hook::NoOpTransactionCommitHook,
    txn_provider::{default::DefaultTxnProvider, DefaultIndexProvider},
};
use aptos_aggregator::{
    bounded_math::SignedU128,
    delta_change_set::{delta_add, delta_sub, DeltaOp},
    delta_math::DeltaHistory,
};
use aptos_mvhashmap::types::TxnIndex;
use aptos_types::{
    block_executor::config::BlockExecutorConfig,
    contract_event::TransactionEvent,
    executable::{ExecutableTestType, ModulePath},
};
use claims::assert_matches;
use fail::FailScenario;
use rand::{prelude::*, random};
use std::{
    cmp::min,
    collections::{BTreeMap, HashMap, HashSet},
    fmt::Debug,
    hash::Hash,
    marker::PhantomData,
    sync::Arc,
};

#[test]
fn resource_group_bcs_fallback() {
    let no_group_incarnation_1: MockIncarnation<KeyType<u32>, MockEvent> = MockIncarnation::new(
        vec![KeyType::<u32>(1, false)],
        vec![(
            KeyType::<u32>(2, false),
            ValueType::from_value(vec![5], true),
        )],
        vec![],
        vec![],
        10,
    );
    let no_group_incarnation_2: MockIncarnation<KeyType<u32>, MockEvent> = MockIncarnation::new(
        vec![KeyType::<u32>(3, false), KeyType::<u32>(4, false)],
        vec![(
            KeyType::<u32>(1, false),
            ValueType::from_value(vec![5], true),
        )],
        vec![],
        vec![],
        10,
    );
    let t_1 = MockTransaction::from_behavior(no_group_incarnation_1);
    let t_3 = MockTransaction::from_behavior(no_group_incarnation_2);

    let mut group_incarnation: MockIncarnation<KeyType<u32>, MockEvent> =
        MockIncarnation::new(vec![KeyType::<u32>(1, false)], vec![], vec![], vec![], 10);
    group_incarnation.group_writes.push((
        KeyType::<u32>(100, false),
        HashMap::from([(101, ValueType::from_value(vec![5], true))]),
    ));
    let t_2 = MockTransaction::from_behavior(group_incarnation);
    let transactions = Vec::from([t_1, t_2, t_3]);

    let data_view = NonEmptyGroupDataView::<KeyType<u32>> {
        group_keys: HashSet::new(),
    };
    let executor_thread_pool = Arc::new(
        rayon::ThreadPoolBuilder::new()
            .num_threads(num_cpus::get())
            .build()
            .unwrap(),
    );
    let block_executor = BlockExecutor::<
        MockTransaction<KeyType<u32>, MockEvent>,
        MockTask<KeyType<u32>, MockEvent>,
        NonEmptyGroupDataView<KeyType<u32>>,
        NoOpTransactionCommitHook<MockOutput<KeyType<u32>, MockEvent>, usize>,
        ExecutableTestType,
    >::new(
        BlockExecutorConfig::new_no_block_limit(num_cpus::get()),
        executor_thread_pool,
        None,
    );

    // Execute the block normally.
    let output = block_executor.execute_transactions_parallel((), &transactions, &data_view);
    match output {
        Ok(block_output) => {
            let txn_outputs = block_output.into_transaction_outputs_forced();
            assert_eq!(txn_outputs.len(), 3);
            assert!(!txn_outputs[0].writes.is_empty());
            assert!(!txn_outputs[2].writes.is_empty());
            assert!(!txn_outputs[1].group_writes.is_empty());
        },
        Err(e) => unreachable!("Must succeed, but {:?}: failpoint not yet set up", e),
    };

    // Set up and sanity check failpoint.
    let scenario = FailScenario::setup();
    assert!(fail::has_failpoints());
    fail::cfg("fail-point-resource-group-serialization", "return()").unwrap();
    assert!(!fail::list().is_empty());

    let par_output = block_executor.execute_transactions_parallel((), &transactions, &data_view);
    assert_matches!(par_output, Err(()));

    let seq_output =
        block_executor.execute_transactions_sequential((), &transactions, &data_view, false);
    assert_matches!(
        seq_output,
        Err(SequentialBlockExecutionError::ResourceGroupSerializationError)
    );

    // Now execute with fallback handling for resource group serialization error:
    let fallback_output = block_executor
        .execute_transactions_sequential((), &transactions, &data_view, true)
        .map_err(|e| match e {
            SequentialBlockExecutionError::ResourceGroupSerializationError => {
                panic!("Unexpected error")
            },
            SequentialBlockExecutionError::ErrorToReturn(err) => err,
        });
    let fallback_output_block = block_executor.execute_block((), &transactions, &data_view);
    for output in [fallback_output, fallback_output_block] {
        match output {
            Ok(block_output) => {
                let txn_outputs = block_output.into_transaction_outputs_forced();
                assert_eq!(txn_outputs.len(), 3);
                assert!(!txn_outputs[0].writes.is_empty());
                assert!(!txn_outputs[2].writes.is_empty());

                // But now transaction 1 must be skipped.
                assert!(txn_outputs[1].skipped);
            },
            Err(_) => unreachable!("Must succeed: fallback"),
        };
    }

    scenario.teardown();
}

#[test]
fn block_output_err_precedence() {
    let incarnation: MockIncarnation<KeyType<u32>, MockEvent> = MockIncarnation::new(
        vec![KeyType::<u32>(1, false)],
        vec![(
            KeyType::<u32>(2, false),
            ValueType::from_value(vec![5], true),
        )],
        vec![],
        vec![],
        10,
    );
    let txn = MockTransaction::from_behavior(incarnation);
    let transactions = Vec::from([txn.clone(), txn]);

    let data_view = DeltaDataView::<KeyType<u32>> {
        phantom: PhantomData,
    };
    let executor_thread_pool = Arc::new(
        rayon::ThreadPoolBuilder::new()
            .num_threads(num_cpus::get())
            .build()
            .unwrap(),
    );
    let block_executor = BlockExecutor::<
        MockTransaction<KeyType<u32>, MockEvent>,
        MockTask<KeyType<u32>, MockEvent>,
        DeltaDataView<KeyType<u32>>,
        NoOpTransactionCommitHook<MockOutput<KeyType<u32>, MockEvent>, usize>,
        ExecutableTestType,
    >::new(
        BlockExecutorConfig::new_no_block_limit(num_cpus::get()),
        executor_thread_pool,
        None,
    );

    let scenario = FailScenario::setup();
    assert!(fail::has_failpoints());
    fail::cfg("commit-all-halt-err", "return()").unwrap();
    assert!(!fail::list().is_empty());
    // Pause the thread that processes the aborting txn1, so txn2 can halt the scheduler first.
    // Confirm that the fatal VM error is still detected and sequential fallback triggered.
    let output = block_executor.execute_transactions_parallel((), &transactions, &data_view);
    assert_matches!(output, Err(()));
    scenario.teardown();
}

#[test]
fn skip_rest_gas_limit() {
    // The contents of the second txn does not matter, as the first should hit the gas limit and
    // also skip. But it ensures block is not finished at the first txn (different processing).
    let transactions = Vec::from([MockTransaction::SkipRest(10), MockTransaction::SkipRest(10)]);

    let data_view = DeltaDataView::<KeyType<u32>> {
        phantom: PhantomData,
    };
    let executor_thread_pool = Arc::new(
        rayon::ThreadPoolBuilder::new()
            .num_threads(num_cpus::get())
            .build()
            .unwrap(),
    );
    let block_executor = BlockExecutor::<
        MockTransaction<KeyType<u32>, MockEvent>,
        MockTask<KeyType<u32>, MockEvent>,
        DeltaDataView<KeyType<u32>>,
        NoOpTransactionCommitHook<MockOutput<KeyType<u32>, MockEvent>, usize>,
        ExecutableTestType,
    >::new(
        BlockExecutorConfig::new_maybe_block_limit(num_cpus::get(), Some(5)),
        executor_thread_pool,
        None,
    );

    // Should hit block limit on the skip transaction.
    let _ = block_executor.execute_transactions_parallel((), &transactions, &data_view);
}

// TODO: add unit test for block gas limit!
fn run_and_assert<K, E>(transactions: Vec<MockTransaction<K, E>>)
where
    K: PartialOrd + Ord + Send + Sync + Clone + Hash + Eq + ModulePath + Debug + 'static,
    E: Send + Sync + Debug + Clone + TransactionEvent + 'static,
{
    let data_view = DeltaDataView::<K> {
        phantom: PhantomData,
    };

    let executor_thread_pool = Arc::new(
        rayon::ThreadPoolBuilder::new()
            .num_threads(num_cpus::get())
            .build()
            .unwrap(),
    );

<<<<<<< HEAD
    /*let output = BlockExecutor::<
=======
    let txn_provider = Arc::new(DefaultTxnProvider::new(transactions.clone()));
    let output = BlockExecutor::<
>>>>>>> 0edd2426
        MockTransaction<K, E>,
        MockTask<K, E>,
        DeltaDataView<K>,
        NoOpTransactionCommitHook<MockOutput<K, E>, usize>,
        ExecutableTestType,
        _,
    >::new(
        BlockExecutorConfig::new_no_block_limit(num_cpus::get()),
        executor_thread_pool,
        None,
    )
    .execute_transactions_parallel((), txn_provider, &data_view);

    let baseline = BaselineOutput::generate(&transactions, None);
    baseline.assert_parallel_output(&output);*/
}

fn random_value(delete_value: bool) -> ValueType {
    ValueType::from_value(
        (0..32).map(|_| (random::<u8>())).collect::<Vec<u8>>(),
        !delete_value,
    )
}

#[test]
fn empty_block() {
    // This test checks that we do not trigger asserts due to an empty block, e.g. in the
    // scheduler. Instead, parallel execution should gracefully early return empty output.
    run_and_assert::<KeyType<[u8; 32]>, MockEvent>(vec![]);
}

#[test]
fn delta_counters() {
    let key = KeyType(random::<[u8; 32]>(), false);
    let mut transactions = vec![MockTransaction::from_behavior(MockIncarnation::<
        KeyType<[u8; 32]>,
        MockEvent,
    >::new(
        vec![],
        vec![(key, random_value(false))], // writes
        vec![],
        vec![],
        1, // gas
    ))];

    for _ in 0..50 {
        transactions.push(MockTransaction::from_behavior(MockIncarnation::<
            KeyType<[u8; 32]>,
            MockEvent,
        >::new(
            vec![key], // reads
            vec![],
            vec![(key, delta_add(5, u128::MAX))], // deltas
            vec![],
            1, // gas
        )));
    }

    transactions.push(MockTransaction::from_behavior(MockIncarnation::<
        KeyType<[u8; 32]>,
        MockEvent,
    >::new(
        vec![],
        vec![(key, random_value(false))], // writes
        vec![],
        vec![],
        1, // gas
    )));

    for _ in 0..50 {
        transactions.push(MockTransaction::from_behavior(MockIncarnation::<
            KeyType<[u8; 32]>,
            MockEvent,
        >::new(
            vec![key], // reads
            vec![],
            vec![(key, delta_sub(2, u128::MAX))], // deltas
            vec![],
            1, // gas
        )));
    }

    run_and_assert(transactions)
}

#[test]
fn delta_chains() {
    let mut transactions = vec![];
    // Generate a series of transactions add and subtract from an aggregator.

    let keys: Vec<KeyType<[u8; 32]>> = (0..10)
        .map(|_| KeyType(random::<[u8; 32]>(), false))
        .collect();

    for i in 0..500 {
        transactions.push(
            MockTransaction::<KeyType<[u8; 32]>, MockEvent>::from_behavior(MockIncarnation::new(
                keys.clone(), // reads
                vec![],
                keys.iter()
                    .enumerate()
                    .filter_map(|(j, k)| match (i + j) % 2 == 0 {
                        true => Some((
                            *k,
                            // Deterministic pattern for adds/subtracts.
                            DeltaOp::new(
                                if (i % 2 == 0) == (j < 5) {
                                    SignedU128::Positive(10)
                                } else {
                                    SignedU128::Negative(1)
                                },
                                // below params irrelevant for this test.
                                u128::MAX,
                                DeltaHistory::new(),
                            ),
                        )),
                        false => None,
                    })
                    .collect(), // deltas
                vec![],
                1, // gas
            )),
        );
    }

    run_and_assert(transactions)
}

const TOTAL_KEY_NUM: u64 = 50;
const WRITES_PER_KEY: u64 = 100;

#[test]
fn cycle_transactions() {
    let mut transactions = vec![];
    // For every key in `TOTAL_KEY_NUM`, generate a series of transactions that will assign a
    // value to this key.
    for _ in 0..TOTAL_KEY_NUM {
        let key = random::<[u8; 32]>();
        for _ in 0..WRITES_PER_KEY {
            transactions.push(MockTransaction::from_behavior(MockIncarnation::<
                KeyType<[u8; 32]>,
                MockEvent,
            >::new(
                vec![KeyType(key, false)],                        // reads
                vec![(KeyType(key, false), random_value(false))], // writes
                vec![],
                vec![],
                1, // gas
            )));
        }
    }
    run_and_assert(transactions)
}

const NUM_BLOCKS: u64 = 10;
const TXN_PER_BLOCK: u64 = 100;

#[test]
fn one_reads_all_barrier() {
    let mut transactions = vec![];
    let keys: Vec<KeyType<_>> = (0..TXN_PER_BLOCK)
        .map(|_| KeyType(random::<[u8; 32]>(), false))
        .collect();
    for _ in 0..NUM_BLOCKS {
        for key in &keys {
            transactions.push(MockTransaction::from_behavior(MockIncarnation::<
                KeyType<[u8; 32]>,
                MockEvent,
            >::new(
                vec![*key],                        // reads
                vec![(*key, random_value(false))], // writes
                vec![],
                vec![],
                1, // gas
            )));
        }
        // One transaction reading the write results of every prior transactions in the block.
        transactions.push(MockTransaction::from_behavior(MockIncarnation::<
            KeyType<[u8; 32]>,
            MockEvent,
        >::new(
            keys.clone(), //reads
            vec![],
            vec![],
            vec![],
            1, //gas
        )));
    }
    run_and_assert(transactions)
}

#[test]
fn one_writes_all_barrier() {
    let mut transactions = vec![];
    let keys: Vec<KeyType<_>> = (0..TXN_PER_BLOCK)
        .map(|_| KeyType(random::<[u8; 32]>(), false))
        .collect();
    for _ in 0..NUM_BLOCKS {
        for key in &keys {
            transactions.push(MockTransaction::from_behavior(MockIncarnation::new(
                vec![*key],                        //reads
                vec![(*key, random_value(false))], //writes
                vec![],
                vec![],
                1, //gas
            )));
        }
        // One transaction writing to the write results of every prior transactions in the block.
        transactions.push(MockTransaction::from_behavior(MockIncarnation::<
            KeyType<[u8; 32]>,
            MockEvent,
        >::new(
            keys.clone(), // reads
            keys.iter()
                .map(|key| (*key, random_value(false)))
                .collect::<Vec<_>>(), //writes
            vec![],
            vec![],
            1, // gas
        )));
    }
    run_and_assert(transactions)
}

#[test]
fn early_aborts() {
    let mut transactions = vec![];
    let keys: Vec<_> = (0..TXN_PER_BLOCK)
        .map(|_| KeyType(random::<[u8; 32]>(), false))
        .collect();

    for _ in 0..NUM_BLOCKS {
        for key in &keys {
            transactions.push(MockTransaction::from_behavior(MockIncarnation::<
                KeyType<[u8; 32]>,
                MockEvent,
            >::new(
                vec![*key],                        // reads
                vec![(*key, random_value(false))], // writes
                vec![],
                vec![],
                1, // gas
            )));
        }
        // One transaction that triggers an abort
        transactions.push(MockTransaction::Abort)
    }
    run_and_assert(transactions)
}

#[test]
fn early_skips() {
    let mut transactions = vec![];
    let keys: Vec<_> = (0..TXN_PER_BLOCK)
        .map(|_| KeyType(random::<[u8; 32]>(), false))
        .collect();

    for _ in 0..NUM_BLOCKS {
        for key in &keys {
            transactions.push(MockTransaction::from_behavior(MockIncarnation::<
                KeyType<[u8; 32]>,
                MockEvent,
            >::new(
                vec![*key],                        // reads
                vec![(*key, random_value(false))], //writes
                vec![],
                vec![],
                1, // gas
            )));
        }
        // One transaction that triggers an abort
        transactions.push(MockTransaction::SkipRest(0))
    }
    run_and_assert(transactions)
}

#[test]
fn scheduler_tasks() {
    let s = Scheduler::new(Arc::new(DefaultIndexProvider::new(5)));

    for i in 0..5 {
        // No validation tasks.
        assert_matches!(
            s.next_task(),
            SchedulerTask::ExecutionTask(j, 0, ExecutionTaskType::Execution) if i == j
        );
    }

    for i in 0..5 {
        // Validation index is at 0, so transactions will be validated and no
        // need to return a validation task to the caller.
        assert_matches!(s.finish_execution(i, 0, false), Ok(SchedulerTask::Retry));
    }

    for i in 0..5 {
        assert_matches!(
            s.next_task(),
            SchedulerTask::ValidationTask(j, 0, 0) if i == j
        );
    }

    // successful aborts.
    assert!(s.try_abort(3, 0));
    s.finish_validation(4, 0);
    assert!(s.try_abort(4, 0)); // can abort even after successful validation
    assert!(s.try_abort(1, 0));

    // unsuccessful aborts
    assert!(!s.try_abort(1, 0));
    assert!(!s.try_abort(3, 0));

    assert_matches!(
        s.finish_abort(4, 0),
        Ok(SchedulerTask::ExecutionTask(
            4,
            1,
            ExecutionTaskType::Execution
        ))
    );
    assert_matches!(
        s.finish_abort(1, 0),
        Ok(SchedulerTask::ExecutionTask(
            1,
            1,
            ExecutionTaskType::Execution
        ))
    );
    // Validation index = 2, wave = 1.
    assert_matches!(
        s.finish_abort(3, 0),
        Ok(SchedulerTask::ExecutionTask(
            3,
            1,
            ExecutionTaskType::Execution
        ))
    );

    assert_matches!(s.finish_execution(4, 1, true), Ok(SchedulerTask::Retry));
    assert_matches!(
        s.finish_execution(1, 1, false),
        Ok(SchedulerTask::ValidationTask(1, 1, 1))
    );

    // Another validation task for (2, 0).
    assert_matches!(s.next_task(), SchedulerTask::ValidationTask(2, 0, 1));
    // Now skip over txn 3 (status is Executing), and validate 4.
    assert_matches!(s.next_task(), SchedulerTask::ValidationTask(4, 1, 1));

    assert_matches!(
        s.finish_execution(3, 1, false),
        Ok(SchedulerTask::ValidationTask(3, 1, 1))
    );

    s.finish_validation(0, 0);
    s.finish_validation(1, 2);
    for i in 2..5 {
        s.finish_validation(i, 2)
    }

    // Make sure everything can be committed.
    for i in 0..5 {
        assert_matches!(s.try_commit(), Some((v, _)) if v == i);
    }

    assert_matches!(s.next_task(), SchedulerTask::Done);
}

#[test]
fn scheduler_first_wave() {
    let s = Scheduler::new(Arc::new(DefaultIndexProvider::new(6)));

    for i in 0..5 {
        // Nothing to validate.
        assert_matches!(
            s.next_task(),
            SchedulerTask::ExecutionTask(j, 0, ExecutionTaskType::Execution) if j == i
        );
    }

    // validation index will not increase for the first execution wave
    // until the status becomes executed.
    assert_matches!(s.finish_execution(0, 0, false), Ok(SchedulerTask::Retry));

    // Now we can validate version (0, 0).
    assert_matches!(s.next_task(), SchedulerTask::ValidationTask(0, 0, 0));
    assert_matches!(
        s.next_task(),
        SchedulerTask::ExecutionTask(5, 0, ExecutionTaskType::Execution)
    );
    // Since (1, 0) is not EXECUTED, no validation tasks, and execution index
    // is already at the limit, so no tasks immediately available.
    assert_matches!(s.next_task(), SchedulerTask::Retry);

    assert_matches!(s.finish_execution(2, 0, false), Ok(SchedulerTask::Retry));
    // There should be no tasks, but finishing (1,0) should enable validating
    // (1, 0) then (2,0).
    assert_matches!(s.next_task(), SchedulerTask::Retry);

    assert_matches!(s.finish_execution(1, 0, false), Ok(SchedulerTask::Retry));
    assert_matches!(s.next_task(), SchedulerTask::ValidationTask(1, 0, 0));
    assert_matches!(s.next_task(), SchedulerTask::ValidationTask(2, 0, 0));
    assert_matches!(s.next_task(), SchedulerTask::Retry);
}

#[test]
fn scheduler_dependency() {
    let s = Scheduler::new(Arc::new(DefaultIndexProvider::new(10)));

    for i in 0..5 {
        // Nothing to validate.
        assert_matches!(
            s.next_task(),
            SchedulerTask::ExecutionTask(j, 0, ExecutionTaskType::Execution) if j == i
        );
    }

    // validation index will not increase for the first execution wave
    // until the status becomes executed.
    assert_matches!(s.finish_execution(0, 0, false), Ok(SchedulerTask::Retry));
    // Now we can validate version (0, 0).
    assert_matches!(s.next_task(), SchedulerTask::ValidationTask(0, 0, 0));
    // Current status of 0 is executed - hence, no dependency added.
    assert_matches!(s.wait_for_dependency(3, 0), Ok(DependencyResult::Resolved));
    // Dependency added for transaction 4 on transaction 2.
    assert_matches!(
        s.wait_for_dependency(4, 2),
        Ok(DependencyResult::Dependency(_))
    );

    assert_matches!(s.finish_execution(2, 0, false), Ok(SchedulerTask::Retry));

    // resumed task doesn't bump incarnation
    assert_matches!(
        s.next_task(),
        SchedulerTask::ExecutionTask(4, 0, ExecutionTaskType::Wakeup(_))
    );
}

// Will return a scheduler in a state where all transactions are scheduled for
// for execution, validation index = num_txns, and wave = 0.
fn incarnation_one_scheduler(num_txns: TxnIndex) -> Scheduler<DefaultIndexProvider> {
    let s = Scheduler::new(Arc::new(DefaultIndexProvider::new(num_txns)));

    for i in 0..num_txns {
        // Get the first executions out of the way.
        assert_matches!(
            s.next_task(),
            SchedulerTask::ExecutionTask(j, 0, ExecutionTaskType::Execution) if j == i
        );
        assert_matches!(s.finish_execution(i, 0, false), Ok(SchedulerTask::Retry));
        assert_matches!(
            s.next_task(),
            SchedulerTask::ValidationTask(j, 0, 0) if i == j
        );
        assert!(s.try_abort(i, 0));
        assert_matches!(
            s.finish_abort(i, 0),
            Ok(SchedulerTask::ExecutionTask(j, 1, ExecutionTaskType::Execution)) if i == j
        );
    }
    s
}

#[test]
fn scheduler_incarnation() {
    let s = incarnation_one_scheduler(5);

    // execution/validation index = 5, wave = 0.
    assert_matches!(
        s.wait_for_dependency(1, 0),
        Ok(DependencyResult::Dependency(_))
    );
    assert_matches!(
        s.wait_for_dependency(3, 0),
        Ok(DependencyResult::Dependency(_))
    );

    // Because validation index is higher, return validation task to caller (even with
    // revalidate_suffix = true) - because now we always decrease validation idx to txn_idx + 1
    // here validation wave increases to 1, and index is reduced to 3.
    assert_matches!(
        s.finish_execution(2, 1, true),
        Ok(SchedulerTask::ValidationTask(2, 1, 1))
    );
    // Here since validation index is lower, wave doesn't increase and no task returned.
    assert_matches!(s.finish_execution(4, 1, true), Ok(SchedulerTask::Retry));

    assert_matches!(s.next_task(), SchedulerTask::ValidationTask(4, 1, 1));

    assert!(s.try_abort(2, 1));
    assert!(s.try_abort(4, 1));
    assert!(!s.try_abort(2, 1));

    assert_matches!(
        s.finish_abort(2, 1),
        Ok(SchedulerTask::ExecutionTask(
            2,
            2,
            ExecutionTaskType::Execution
        ))
    );
    // wave = 2, validation index = 2.
    assert_matches!(
        s.finish_execution(0, 1, false),
        Ok(SchedulerTask::ValidationTask(0, 1, 2))
    );
    // execution index =  1

    assert_matches!(s.finish_abort(4, 1), Ok(SchedulerTask::Retry));

    assert_matches!(
        s.next_task(),
        SchedulerTask::ExecutionTask(1, 1, ExecutionTaskType::Wakeup(_))
    );
    assert_matches!(
        s.next_task(),
        SchedulerTask::ExecutionTask(3, 1, ExecutionTaskType::Wakeup(_))
    );
    assert_matches!(
        s.next_task(),
        SchedulerTask::ExecutionTask(4, 2, ExecutionTaskType::Execution)
    );
    // execution index = 5

    assert_matches!(
        s.finish_execution(1, 1, false),
        Ok(SchedulerTask::ValidationTask(1, 1, 2))
    );
    assert_matches!(
        s.finish_execution(2, 2, false),
        Ok(SchedulerTask::ValidationTask(2, 2, 2))
    );
    assert_matches!(
        s.finish_execution(3, 1, false),
        Ok(SchedulerTask::ValidationTask(3, 1, 2))
    );

    // validation index is 4, so finish execution doesn't return validation task, next task does.
    assert_matches!(s.finish_execution(4, 2, false), Ok(SchedulerTask::Retry));
    assert_matches!(s.next_task(), SchedulerTask::ValidationTask(4, 2, 2));
}

#[test]
fn scheduler_basic() {
    let s = Scheduler::new(Arc::new(DefaultIndexProvider::new(3)));

    for i in 0..3 {
        // Nothing to validate.
        assert_matches!(
            s.next_task(),
            SchedulerTask::ExecutionTask(j, 0, ExecutionTaskType::Execution) if j == i
        );
    }

    // Finish executions & dispatch validation tasks.
    assert_matches!(s.finish_execution(0, 0, true), Ok(SchedulerTask::Retry));
    assert_matches!(s.finish_execution(1, 0, true), Ok(SchedulerTask::Retry));
    assert_matches!(s.next_task(), SchedulerTask::ValidationTask(0, 0, 0));
    assert_matches!(s.next_task(), SchedulerTask::ValidationTask(1, 0, 0));
    assert_matches!(s.finish_execution(2, 0, true), Ok(SchedulerTask::Retry));
    assert_matches!(s.next_task(), SchedulerTask::ValidationTask(2, 0, 0));

    for i in 0..3 {
        s.finish_validation(i, 1)
    }

    // make sure everything can be committed.
    for i in 0..3 {
        assert_matches!(s.try_commit(), Some((v, _)) if v == i);
    }

    assert_matches!(s.next_task(), SchedulerTask::Done);
}

#[test]
fn scheduler_drain_idx() {
    let s = Scheduler::new(Arc::new(DefaultIndexProvider::new(3)));

    for i in 0..3 {
        // Nothing to validate.
        assert_matches!(
            s.next_task(),
            SchedulerTask::ExecutionTask(j, 0, ExecutionTaskType::Execution) if j == i
        );
    }

    // Finish executions & dispatch validation tasks.
    assert_matches!(s.finish_execution(0, 0, true), Ok(SchedulerTask::Retry));
    assert_matches!(s.finish_execution(1, 0, true), Ok(SchedulerTask::Retry));
    assert_matches!(s.next_task(), SchedulerTask::ValidationTask(0, 0, 0));
    assert_matches!(s.next_task(), SchedulerTask::ValidationTask(1, 0, 0));
    assert_matches!(s.finish_execution(2, 0, true), Ok(SchedulerTask::Retry));
    assert_matches!(s.next_task(), SchedulerTask::ValidationTask(2, 0, 0));

    for i in 0..3 {
        s.finish_validation(i, 1)
    }

    // make sure everything can be committed.
    for i in 0..3 {
        assert_matches!(s.try_commit(), Some((v, _)) if v == i);
    }

    assert_matches!(s.next_task(), SchedulerTask::Done);
}

#[test]
fn finish_execution_wave() {
    // Wave won't be increased, because validation index is already 2, and finish_execution
    // tries to reduce it to 2.
    let s = incarnation_one_scheduler(2);
    assert_matches!(
        s.finish_execution(1, 1, true),
        Ok(SchedulerTask::ValidationTask(1, 1, 0))
    );

    // Here wave will increase, because validation index is reduced from 3 to 2.
    let s = incarnation_one_scheduler(3);
    assert_matches!(
        s.finish_execution(1, 1, true),
        Ok(SchedulerTask::ValidationTask(1, 1, 1))
    );

    // Here wave won't be increased, because we pass revalidate_suffix = false.
    let s = incarnation_one_scheduler(3);
    assert_matches!(
        s.finish_execution(1, 1, false),
        Ok(SchedulerTask::ValidationTask(1, 1, 0))
    );
}

#[test]
fn rolling_commit_wave() {
    let s = incarnation_one_scheduler(3);

    // Finish execution for txn 0 without validate_suffix and because
    // validation index is higher will return validation task to the caller.
    assert_matches!(
        s.finish_execution(0, 1, false),
        Ok(SchedulerTask::ValidationTask(0, 1, 0))
    );
    // finish validating txn 0 with proper wave
    s.finish_validation(0, 1);
    // txn 0 can be committed
    assert_matches!(s.try_commit(), Some((0, _)));
    assert_eq!(s.commit_state(), (1, 0));

    // This increases the wave, but only sets max_triggered_wave for transaction 2.
    // sets validation_index to 2.
    assert_matches!(
        s.finish_execution(1, 1, true),
        Ok(SchedulerTask::ValidationTask(1, 1, 1))
    );

    // finish validating txn 1 with lower wave
    s.finish_validation(1, 0);
    // txn 1 cannot be committed
    assert!(s.try_commit().is_none());
    assert_eq!(s.commit_state(), (1, 0));

    // finish validating txn 1 with proper wave
    s.finish_validation(1, 1);
    // txn 1 can be committed
    assert_matches!(s.try_commit(), Some((1, _)));
    assert_eq!(s.commit_state(), (2, 0));

    // No validation task because index is already 2.
    assert_matches!(s.finish_execution(2, 1, false), Ok(SchedulerTask::Retry,));
    // finish validating with a lower wave.
    s.finish_validation(2, 0);
    assert!(s.try_commit().is_none());
    assert_eq!(s.commit_state(), (2, 1));
    // Finish validation with appropriate wave.
    s.finish_validation(2, 1);
    assert_matches!(s.try_commit(), Some((2, _)));
    assert_eq!(s.commit_state(), (3, 1));

    // All txns have been committed.
    assert_matches!(s.next_task(), SchedulerTask::Done);
}

#[test]
fn no_conflict_task_count() {
    // When there are no conflicts and transactions do not abort, the number of
    // execution and validation tasks should be the same, no matter in which order
    // the concurrent tasks are performed. We can simulate different order by
    // assigning a virtual duration to each task, and using it as a priority for
    // calling finish_ on the corresponding task to the scheduler. We should also
    // keep calling next_task to keep the total number of tasks being worked on
    // somewhat constant.
    //
    // invariants:
    // 1. should return same number of validation and execution tasks, = num_txns;
    // 2. all incarnations should be 0.
    // 3. current wave should always be 0.

    let num_txns: TxnIndex = 1000;
    for num_concurrent_tasks in [1, 5, 10, 20] {
        let s = Scheduler::new(Arc::new(DefaultIndexProvider::new(num_txns)));

        let mut tasks = BTreeMap::new();

        let mut rng = rand::thread_rng();
        let mut num_exec_tasks = 0;
        let mut num_val_tasks = 0;

        loop {
            while tasks.len() < num_concurrent_tasks {
                match s.next_task() {
                    SchedulerTask::ExecutionTask(txn_idx, incarnation, _) => {
                        assert_eq!(incarnation, 0);
                        // true means an execution task.
                        tasks.insert(rng.gen::<u32>(), (true, txn_idx));
                    },
                    SchedulerTask::ValidationTask(txn_idx, incarnation, cur_wave) => {
                        assert_eq!(incarnation, 0);
                        assert_eq!(cur_wave, 0);
                        // false means a validation task.
                        tasks.insert(rng.gen::<u32>(), (false, txn_idx));
                    },
                    SchedulerTask::Retry => break,
                    // Unreachable because we never call try_commit.
                    SchedulerTask::Done => unreachable!(),
                }
            }

            if tasks.is_empty() {
                break;
            }

            // Do a few tasks.
            let num_tasks_to_perform = rng.gen_range(1, min(tasks.len(), 4) + 1);
            for _ in 0..num_tasks_to_perform {
                match tasks.pop_first().unwrap() {
                    (_, (true, txn_idx)) => {
                        let task_res = s.finish_execution(txn_idx, 0, true);
                        num_exec_tasks += 1;

                        // Process a task that may have been returned.
                        if let Ok(SchedulerTask::ValidationTask(idx, incarnation, wave)) = task_res
                        {
                            assert_eq!(idx, txn_idx);
                            assert_eq!(incarnation, 0);
                            assert_eq!(wave, 0);
                            tasks.insert(rng.gen::<u32>(), (false, txn_idx));
                        } else {
                            assert_matches!(task_res, Ok(SchedulerTask::Retry));
                        }
                    },
                    (_, (false, txn_idx)) => {
                        s.finish_validation(txn_idx, 0);
                        num_val_tasks += 1;
                    },
                }
            }
        }

        assert_eq!(num_exec_tasks, num_txns);
        assert_eq!(num_val_tasks, num_txns);

        for i in 0..num_txns {
            assert_matches!(s.try_commit(), Some((v, _)) if v == i);
            assert_eq!(s.commit_state(), (i + 1, 0));
        }
        assert_matches!(s.next_task(), SchedulerTask::Done);
    }
}<|MERGE_RESOLUTION|>--- conflicted
+++ resolved
@@ -84,12 +84,14 @@
             .build()
             .unwrap(),
     );
+    let txn_provider = Arc::new(DefaultTxnProvider::new(transactions.clone()));
     let block_executor = BlockExecutor::<
         MockTransaction<KeyType<u32>, MockEvent>,
         MockTask<KeyType<u32>, MockEvent>,
         NonEmptyGroupDataView<KeyType<u32>>,
         NoOpTransactionCommitHook<MockOutput<KeyType<u32>, MockEvent>, usize>,
         ExecutableTestType,
+        _,
     >::new(
         BlockExecutorConfig::new_no_block_limit(num_cpus::get()),
         executor_thread_pool,
@@ -97,7 +99,7 @@
     );
 
     // Execute the block normally.
-    let output = block_executor.execute_transactions_parallel((), &transactions, &data_view);
+    let output = block_executor.execute_transactions_parallel((), txn_provider.clone(), &data_view);
     match output {
         Ok(block_output) => {
             let txn_outputs = block_output.into_transaction_outputs_forced();
@@ -115,11 +117,11 @@
     fail::cfg("fail-point-resource-group-serialization", "return()").unwrap();
     assert!(!fail::list().is_empty());
 
-    let par_output = block_executor.execute_transactions_parallel((), &transactions, &data_view);
+    let par_output = block_executor.execute_transactions_parallel((), txn_provider.clone(), &data_view);
     assert_matches!(par_output, Err(()));
 
     let seq_output =
-        block_executor.execute_transactions_sequential((), &transactions, &data_view, false);
+        block_executor.execute_transactions_sequential((), txn_provider.clone(), &data_view, false);
     assert_matches!(
         seq_output,
         Err(SequentialBlockExecutionError::ResourceGroupSerializationError)
@@ -127,14 +129,14 @@
 
     // Now execute with fallback handling for resource group serialization error:
     let fallback_output = block_executor
-        .execute_transactions_sequential((), &transactions, &data_view, true)
+        .execute_transactions_sequential((), txn_provider.clone(), &data_view, true)
         .map_err(|e| match e {
             SequentialBlockExecutionError::ResourceGroupSerializationError => {
                 panic!("Unexpected error")
             },
             SequentialBlockExecutionError::ErrorToReturn(err) => err,
         });
-    let fallback_output_block = block_executor.execute_block((), &transactions, &data_view);
+    let fallback_output_block = block_executor.execute_block((), txn_provider.clone(), &data_view);
     for output in [fallback_output, fallback_output_block] {
         match output {
             Ok(block_output) => {
@@ -177,12 +179,14 @@
             .build()
             .unwrap(),
     );
+    let txn_provider = Arc::new(DefaultTxnProvider::new(transactions.clone()));
     let block_executor = BlockExecutor::<
         MockTransaction<KeyType<u32>, MockEvent>,
         MockTask<KeyType<u32>, MockEvent>,
         DeltaDataView<KeyType<u32>>,
         NoOpTransactionCommitHook<MockOutput<KeyType<u32>, MockEvent>, usize>,
         ExecutableTestType,
+        _,
     >::new(
         BlockExecutorConfig::new_no_block_limit(num_cpus::get()),
         executor_thread_pool,
@@ -195,7 +199,7 @@
     assert!(!fail::list().is_empty());
     // Pause the thread that processes the aborting txn1, so txn2 can halt the scheduler first.
     // Confirm that the fatal VM error is still detected and sequential fallback triggered.
-    let output = block_executor.execute_transactions_parallel((), &transactions, &data_view);
+    let output = block_executor.execute_transactions_parallel((), txn_provider, &data_view);
     assert_matches!(output, Err(()));
     scenario.teardown();
 }
@@ -215,12 +219,14 @@
             .build()
             .unwrap(),
     );
+    let txn_provider = Arc::new(DefaultTxnProvider::new(transactions.clone()));
     let block_executor = BlockExecutor::<
         MockTransaction<KeyType<u32>, MockEvent>,
         MockTask<KeyType<u32>, MockEvent>,
         DeltaDataView<KeyType<u32>>,
         NoOpTransactionCommitHook<MockOutput<KeyType<u32>, MockEvent>, usize>,
         ExecutableTestType,
+        _,
     >::new(
         BlockExecutorConfig::new_maybe_block_limit(num_cpus::get(), Some(5)),
         executor_thread_pool,
@@ -228,7 +234,7 @@
     );
 
     // Should hit block limit on the skip transaction.
-    let _ = block_executor.execute_transactions_parallel((), &transactions, &data_view);
+    let _ = block_executor.execute_transactions_parallel((), txn_provider, &data_view);
 }
 
 // TODO: add unit test for block gas limit!
@@ -248,12 +254,8 @@
             .unwrap(),
     );
 
-<<<<<<< HEAD
-    /*let output = BlockExecutor::<
-=======
     let txn_provider = Arc::new(DefaultTxnProvider::new(transactions.clone()));
     let output = BlockExecutor::<
->>>>>>> 0edd2426
         MockTransaction<K, E>,
         MockTask<K, E>,
         DeltaDataView<K>,
@@ -268,7 +270,7 @@
     .execute_transactions_parallel((), txn_provider, &data_view);
 
     let baseline = BaselineOutput::generate(&transactions, None);
-    baseline.assert_parallel_output(&output);*/
+    baseline.assert_parallel_output(&output);
 }
 
 fn random_value(delete_value: bool) -> ValueType {
