// Copyright © Aptos Foundation
// SPDX-License-Identifier: Apache-2.0

use aptos_config::{
    config::NodeConfig,
    network_id::{NetworkId, PeerNetworkId},
};
use aptos_logger::{
    debug, info,
    prelude::{sample, SampleRate},
    warn,
};
use aptos_metrics_core::{register_int_counter_vec, IntCounter, IntCounterVec};
<<<<<<< HEAD
use aptos_network2::{
    application::interface::{NetworkClient, NetworkClientInterface, NetworkEvents},
    protocols::{network::Event, RpcError, wire::handshake::v1::ProtocolId},
=======
use aptos_network::{
    application::interface::{NetworkClient, NetworkClientInterface, NetworkServiceEvents},
    peer_manager::ConnectionNotification,
    protocols::{network::Event, rpc::error::RpcError, wire::handshake::v1::ProtocolId},
>>>>>>> f5de7609
};
use aptos_time_service::{TimeService, TimeServiceTrait};
use aptos_types::{account_address::AccountAddress, PeerId};
use bytes::Bytes;
use futures::{
    channel::oneshot::Sender,
    stream::{FuturesUnordered, StreamExt},
};
use once_cell::sync::Lazy;
use rand::{rngs::OsRng, Rng};
use serde::{Deserialize, Serialize};
use std::{collections::HashSet, ops::DerefMut, sync::Arc, time::Duration};
use tokio::{runtime::Handle, select, sync::RwLock};
use aptos_network2::application::error::Error;
use aptos_network2::application::storage::ConnectionNotification;
use aptos_network2::error::NetworkError;

#[derive(Clone, Debug, Deserialize, Serialize)]
#[allow(clippy::large_enum_variant)]
pub enum NetbenchMessage {
    DataSend(NetbenchDataSend),
    DataReply(NetbenchDataReply),
}

#[derive(Clone, Debug, Deserialize, Serialize)]
pub struct NetbenchDataSend {
    pub request_counter: u64, // A monotonically increasing counter to verify responses
    pub send_micros: u64, // micro seconds since some epoch at a moment just before this message is sent
    pub data: Vec<u8>,    // A vector of bytes to send in the request; zero length in reply
}

#[derive(Clone, Debug, Deserialize, Serialize)]
pub struct NetbenchDataReply {
    pub request_counter: u64, // A monotonically increasing counter to verify responses
    pub send_micros: u64, // micro seconds since some epoch at a moment just before this message is sent
    pub request_send_micros: u64, // the send_micros from the previous message
}

/// Counter for pending network events to the network benchmark service (server-side)
pub static PENDING_NETBENCH_NETWORK_EVENTS: Lazy<IntCounterVec> = Lazy::new(|| {
    register_int_counter_vec!(
        "aptos_netbench_pending_network_events",
        "Counters for pending network events for benchmarking",
        &["state"]
    )
    .unwrap()
});

// Get messages from the network and quickly shuffle them to N threads of workers.
async fn source_loop(
    mut network_events: NetworkEvents<NetbenchMessage>,
    work: async_channel::Sender<Event<NetbenchMessage>>,
) {
    // let network_events: Vec<_> = network_requests
    //     .into_network_and_events()
    //     .into_iter()
    //     .map(|(network_id, events)| events.map(move |event| (network_id, event)))
    //     .collect();
    // let mut network_events = futures::stream::select_all(network_events).fuse();

    loop {
        match network_events.next().await {
            None => {
                // fused stream will never return more
                work.close();
                return;
            },
            Some(x) => match work.send(x).await {
                Ok(_) => {},
                Err(send_error) => {
                    warn!("netbench source_loop work send: {}", send_error);
                },
            },
        };
    }
}

async fn handle_direct(
    network_client: &NetworkClient<NetbenchMessage>,
    network_id: NetworkId,
    peer_id: AccountAddress,
    msg_wrapper: NetbenchMessage,
    time_service: TimeService,
    shared: Arc<RwLock<NetbenchSharedState>>,
) {
    match msg_wrapper {
        NetbenchMessage::DataSend(send) => {
            let reply = NetbenchDataReply {
                request_counter: send.request_counter,
                send_micros: time_service.now_unix_time().as_micros() as u64,
                request_send_micros: send.send_micros,
            };
            let result = network_client.send_to_peer_blocking(
                NetbenchMessage::DataReply(reply),
                PeerNetworkId::new(network_id, peer_id),
            ).await;
            if let Err(err) = result {
                direct_messages("reply_err");
                info!(
                    "netbench ds [{}] could not reply: {}",
                    send.request_counter, err
                );
            }
        },
        NetbenchMessage::DataReply(reply) => {
            let receive_time = time_service.now_unix_time().as_micros() as u64;
            let rec = {
                let reader = shared.read().await;
                reader.find(reply.request_counter)
            };
            if rec.request_counter == reply.request_counter {
                let micros = receive_time - rec.send_micros;
                direct_messages("ok");
                direct_micros("ok", micros);
                direct_bytes("ok", rec.bytes_sent as u64);
            } else {
                direct_messages("late");
                info!(
                    "netbench ds [{}] unknown bytes in > {} micros",
                    reply.request_counter,
                    receive_time - rec.send_micros
                )
            }
        },
    }
}

async fn handle_rpc(
    _peer_id: AccountAddress,
    msg_wrapper: NetbenchMessage,
    protocol_id: ProtocolId,
    time_service: TimeService,
    sender: Sender<Result<Bytes, RpcError>>,
) {
    match msg_wrapper {
        NetbenchMessage::DataSend(send) => {
            let reply = NetbenchDataReply {
                request_counter: send.request_counter,
                send_micros: time_service.now_unix_time().as_micros() as u64,
                request_send_micros: send.send_micros,
            };
            let reply = NetbenchMessage::DataReply(reply);
            let reply_bytes = match protocol_id.to_bytes(&reply) {
                Ok(rb) => rb,
                Err(_) => {
                    rpc_messages("err");
                    return;
                },
            };
            let reply_bytes: Bytes = reply_bytes.into();
            let result = sender.send(Ok(reply_bytes));
            if let Err(err) = result {
                match err {
                    Ok(_) => {}, // what? Ok inside Err?
                    Err(err) => {
                        rpc_messages("err");
                        info!("netbench rpc [{}] reply err: {}", send.request_counter, err);
                    },
                }
            }
        },
        NetbenchMessage::DataReply(_) => {
            rpc_messages("err");
        },
    }
}

/// handle work split out by source_loop()
async fn handler_task(
    network_client: NetworkClient<NetbenchMessage>,
    work_rx: async_channel::Receiver<Event<NetbenchMessage>>,
    time_service: TimeService,
    shared: Arc<RwLock<NetbenchSharedState>>,
) {
    loop {
        let event = match work_rx.recv().await {
            Ok(v) => v,
            Err(err) => {
                // RecvError means source was closed, we're done here.
                info!("netbench handler_task exit {}", err);
                return;
            },
        };
        match event {
            Event::Message(peer_id, wat) => {
                let msg_wrapper: NetbenchMessage = wat;
                handle_direct(
                    &network_client,
                    peer_id.network_id(),
                    peer_id.peer_id(),
                    msg_wrapper,
                    time_service.clone(),
                    shared.clone(),
                )
                .await;
            },
            Event::RpcRequest(peer_id, msg_wrapper, protocol_id, sender) => {
                handle_rpc(
                    peer_id.peer_id(),
                    msg_wrapper,
                    protocol_id,
                    time_service.clone(),
                    sender,
                )
                .await;
            },
        }
    }
}

/// run_netbench_service() does not return, it should be called by .spawn()
pub async fn run_netbench_service(
    node_config: NodeConfig,
    network_client: NetworkClient<NetbenchMessage>,
    network_requests: NetworkEvents<NetbenchMessage>,
    time_service: TimeService,
    runtime_handle: Handle,
) {
    let shared = Arc::new(RwLock::new(NetbenchSharedState::new()));
    let config = node_config.netbench.unwrap();
    let benchmark_service_threads = config.netbench_service_threads;
    let num_threads = match benchmark_service_threads {
        Some(x) => x,
        None => match std::thread::available_parallelism() {
            Ok(val) => {
                let num_threads = val.get();
                debug!(
                    "netbench service running {:?} threads based on available parallelism",
                    num_threads
                );
                num_threads
            },
            Err(_) => {
                debug!("netbench service running 1 thread as fallback");
                1
            },
        },
    };
    let (work_sender, work_receiver) = async_channel::bounded(num_threads * 2);
<<<<<<< HEAD
=======
    let runtime_handle = Handle::current();
>>>>>>> f5de7609
    let listener_task = runtime_handle.spawn(connection_listener(
        node_config.clone(),
        network_client.clone(),
        time_service.clone(),
        shared.clone(),
        runtime_handle.clone(),
    ));
    let source_task = runtime_handle.spawn(source_loop(network_requests, work_sender));
    let mut handlers = vec![];
    info!("netbench starting {} threads", num_threads);
    for _ in 0..num_threads {
        handlers.push(runtime_handle.spawn(handler_task(
            network_client.clone(),
            work_receiver.clone(),
            time_service.clone(),
            shared.clone(),
        )));
    }
    let listener_task_result = listener_task.await;
<<<<<<< HEAD
    info!("netbench listener_task exited {:?}",listener_task_result);
    let source_task_result = source_task.await;
    info!("netbench source_task exited {:?}", source_task_result);
=======
    info!("netbench listener_task exited {:?}", listener_task_result);
    if let Err(err) = source_task.await {
        warn!("benchmark source_thread join: {}", err);
    }
>>>>>>> f5de7609
    for hai in handlers {
        if let Err(err) = hai.await {
            warn!("netbench handler_thread[] join: {}", err);
        }
    }
}

async fn connection_listener(
    node_config: NodeConfig,
    network_client: NetworkClient<NetbenchMessage>,
    time_service: TimeService,
    shared: Arc<RwLock<NetbenchSharedState>>,
    handle: Handle,
) {
    let config = node_config.netbench.unwrap();
    if let Ok(peers) = network_client.peers_and_metadata.get_connected_peers_and_metadata() {
        info!("netbench connection_listener got {} initial peers", peers.len());
        for peer_network_id in peers.keys() {
            info!("netbench connection_listener new for initial {:?}", peer_network_id);
            if config.enable_direct_send_testing {
                handle.spawn(direct_sender(
                    node_config.clone(),
                    network_client.clone(),
                    time_service.clone(),
                    peer_network_id.network_id(),
                    peer_network_id.peer_id(),
                    shared.clone(),
                    handle.clone(),
                ));
            }
            if config.enable_rpc_testing {
                handle.spawn(rpc_sender(
                    node_config.clone(),
                    network_client.clone(),
                    time_service.clone(),
                    peer_network_id.network_id(),
                    peer_network_id.peer_id(),
                    shared.clone(),
                ));
            }
        }
    }
    let mut connection_notifications = network_client.peers_and_metadata.subscribe();
    loop {
        match connection_notifications.recv().await {
            None => {
                info!("netbench connection_listener exit");
                return;
            }
            Some(note) => match note {
                ConnectionNotification::NewPeer(meta, netcontext) => {
                    info!("netbench connection_listener new {:?} {:?}", meta, netcontext);
                    if config.enable_direct_send_testing {
                        handle.spawn(direct_sender(
                            node_config.clone(),
                            network_client.clone(),
                            time_service.clone(),
                            netcontext.network_id(),
                            netcontext.peer_id(),
                            shared.clone(),
                            handle.clone(),
                        ));
                    }
                    if config.enable_rpc_testing {
                        handle.spawn(rpc_sender(
                            node_config.clone(),
                            network_client.clone(),
                            time_service.clone(),
                            netcontext.network_id(),
                            netcontext.peer_id(),
                            shared.clone(),
                        ));
                    }
                }
                ConnectionNotification::LostPeer(_, _, _) => {
                    // don't care, things will disconnect elsewhere
                }
            }
        }
    }
}

async fn connection_listener(
    node_config: NodeConfig,
    network_client: NetworkClient<NetbenchMessage>,
    time_service: TimeService,
    shared: Arc<RwLock<NetbenchSharedState>>,
    handle: Handle,
) {
    let config = node_config.netbench.unwrap();
    let peers_and_metadata = network_client.get_peers_and_metadata();
    let mut connected_peers = HashSet::new();
    let mut connection_notifications = peers_and_metadata.subscribe();
    loop {
        match connection_notifications.recv().await {
            None => {
                info!("netbench connection_listener exit");
                return;
            },
            Some(note) => match note {
                ConnectionNotification::NewPeer(meta, network_id) => {
                    let peer_network_id = PeerNetworkId::new(network_id, meta.remote_peer_id);
                    if connected_peers.contains(&peer_network_id) {
                        continue;
                    }
                    info!(
                        "netbench connection_listener new {:?} {:?}",
                        meta, network_id
                    );
                    if config.enable_direct_send_testing {
                        handle.spawn(direct_sender(
                            node_config.clone(),
                            network_client.clone(),
                            time_service.clone(),
                            network_id,
                            meta.remote_peer_id,
                            shared.clone(),
                        ));
                    }
                    if config.enable_rpc_testing {
                        handle.spawn(rpc_sender(
                            node_config.clone(),
                            network_client.clone(),
                            time_service.clone(),
                            network_id,
                            meta.remote_peer_id,
                            shared.clone(),
                        ));
                    }
                    connected_peers.insert(peer_network_id);
                },
                ConnectionNotification::LostPeer(meta, network_id) => {
                    let peer_network_id = PeerNetworkId::new(network_id, meta.remote_peer_id);
                    connected_peers.remove(&peer_network_id);
                },
            },
        }
    }
}

// Once every X milliseconds log a message
const BLAB_MILLIS: u64 = 1000; // 1 second

async fn direct_sender(
    node_config: NodeConfig,
    network_client: NetworkClient<NetbenchMessage>,
    time_service: TimeService,
    network_id: NetworkId,
    peer_id: PeerId,
    shared: Arc<RwLock<NetbenchSharedState>>,
    handle: Handle,
) {
    let config = node_config.netbench.unwrap();
    let interval = Duration::from_nanos(1_000_000_000 / config.direct_send_per_second);
    let ticker = time_service.interval(interval);
    futures::pin_mut!(ticker);
    let ticker_semaphore = Arc::new(tokio::sync::Semaphore::new(0));

    // TODO: configurable sender threads
    for _ in 0..4 {
        handle.spawn(direct_sender_worker(
            node_config.clone(),
            network_client.clone(),
            time_service.clone(),
            network_id,
            peer_id,
            shared.clone(),
            ticker_semaphore.clone(),
        ));
    }

    loop {
        ticker.next().await;
        direct_messages("tickP");
        ticker_semaphore.add_permits(1);
    }
}

async fn direct_sender_worker(
    node_config: NodeConfig,
    network_client: NetworkClient<NetbenchMessage>,
    time_service: TimeService,
    network_id: NetworkId,
    peer_id: PeerId,
    shared: Arc<RwLock<NetbenchSharedState>>,
    ticker_semaphore: Arc<tokio::sync::Semaphore>,
) {
    let config = node_config.netbench.unwrap();
    let data_size = config.direct_send_data_size;
    let mut rng = OsRng;
    let mut blob = Vec::<u8>::with_capacity(data_size);
    let mut counter: u64 = rng.gen();

    info!("netbench ds worker start {}", counter);

    // random payload filler
    for _ in 0..data_size {
        blob.push(rng.gen());
    }
    loop {
        let wat = ticker_semaphore.acquire().await.unwrap();
        wat.forget();
        direct_messages("tickC");

        let start = time_service.now();
        counter += 1;
        {
            // tweak the random payload a little on every send
            let counter_bytes: [u8; 8] = counter.to_le_bytes();
            let (dest, _) = blob.deref_mut().split_at_mut(8);
            dest.copy_from_slice(&counter_bytes);
        }

        let nowu = time_service.now_unix_time().as_micros() as u64;
        let msg = NetbenchDataSend {
            request_counter: counter,
            send_micros: nowu,
            data: blob.clone(),
        };
        {
            shared.write().await.set(SendRecord {
                request_counter: counter,
                send_micros: nowu,
                bytes_sent: blob.len(),
            })
        }
        let wrapper = NetbenchMessage::DataSend(msg);
        let result = network_client.send_to_peer(wrapper, PeerNetworkId::new(network_id, peer_id));
        if let Err(err) = result {
            if let Error::NetworkError(ne) = &err {
                match ne {
                    NetworkError::PeerFullCondition => {
                        // okay, wait, try again
                        direct_messages_send("qdrop", time_service.now().duration_since(start));
                        continue;
                    }
                    NetworkError::NotConnected => {
                        info!("netbench [{} {}] disconnected", network_id, peer_id);
                        return;
                    }
                    _ => {}
                }
            }
            direct_messages_send("serr", time_service.now().duration_since(start));
            info!(
                "netbench [{},{}] direct send err: {}",
                network_id, peer_id, err
            );
            return;
        } else {
            direct_messages_send("sent", time_service.now().duration_since(start));
        }
    }
}

pub async fn rpc_sender(
    node_config: NodeConfig,
    network_client: NetworkClient<NetbenchMessage>,
    time_service: TimeService,
    network_id: NetworkId,
    peer_id: PeerId,
    shared: Arc<RwLock<NetbenchSharedState>>,
) {
    let config = node_config.netbench.unwrap();
    let interval = Duration::from_nanos(1_000_000_000 / config.rpc_per_second);
    let ticker = time_service.interval(interval);
    futures::pin_mut!(ticker);
    // random payload filler
    let data_size = config.rpc_data_size;
    let mut blob = Vec::<u8>::with_capacity(data_size);
    let mut rng = OsRng;
    for _ in 0..data_size {
        blob.push(rng.gen());
    }

    let mut counter: u64 = rng.gen();

    let mut open_rpcs = FuturesUnordered::new();

    loop {
        select! {
            _ = ticker.next() => {
                if open_rpcs.len() >= config.rpc_in_flight {
                    continue;
                }
                // do rpc send
                counter += 1;
                {
                    // tweak the random payload a little on every send
                    let counter_bytes: [u8; 8] = counter.to_le_bytes();
                    let (dest, _) = blob.deref_mut().split_at_mut(8);
                    dest.copy_from_slice(&counter_bytes);
                }

                let nowu = time_service.now_unix_time().as_micros() as u64;
                let msg = NetbenchDataSend {
                    request_counter: counter,
                    send_micros: nowu,
                    data: blob.clone(),
                };
                {
                    shared.write().await.set(SendRecord{
                        request_counter: counter,
                        send_micros: nowu,
                        bytes_sent: blob.len(),
                    })
                }
                let wrapper = NetbenchMessage::DataSend(msg);
                let result = network_client.send_to_peer_rpc(wrapper, Duration::from_secs(5), PeerNetworkId::new(network_id, peer_id));
                rpc_messages("sent");
                open_rpcs.push(result);

                sample!(SampleRate::Duration(Duration::from_millis(BLAB_MILLIS)), info!("netbench rpc counter={}", counter));
            }
            result = open_rpcs.next() => {
                let result = match result {
                    Some(subr) => {subr}
                    None => {
                        continue
                    }
                };
                // handle rpc result
                match result {
                    Err(err) => {
                        info!("netbench [{},{}] rpc send err: {}", network_id, peer_id, err);
                        rpc_messages("err");
                        return;
                    }
                    Ok(msg_wrapper) => {
                        let nowu = time_service.now_unix_time().as_micros() as u64;
                        if let NetbenchMessage::DataReply(msg) = msg_wrapper {
                            let send_dt = nowu - msg.request_send_micros;
                            // info!("netbench [{}] rpc at {} µs, took {} µs", msg.request_counter, nowu, send_dt);
                            rpc_messages("ok");
                            rpc_bytes("ok").inc_by(data_size as u64);
                            rpc_micros("ok").inc_by(send_dt);
                        } else {
                            rpc_messages("bad");
                            info!("netbench [{}] rpc garbage reply", counter);
                        }
                    }
                }
            }
        }
    }
}

pub struct NetbenchSharedState {
    // Circular buffer of sent records
    sent: Vec<SendRecord>,
    // sent[sent_pos] is the next index to write
    sent_pos: usize,
}

impl Default for NetbenchSharedState {
    fn default() -> Self {
        Self::new()
    }
}

impl NetbenchSharedState {
    pub fn new() -> Self {
        NetbenchSharedState {
            sent: Vec::with_capacity(10000), // TODO: constant or config?
            sent_pos: 0,
        }
    }

    pub fn set(&mut self, sent: SendRecord) {
        if self.sent.len() < self.sent.capacity() {
            self.sent.push(sent);
        } else {
            self.sent[self.sent_pos] = sent;
        }
        self.sent_pos = (self.sent_pos + 1) % self.sent.capacity();
    }

    /// return the record for the request_counter, or `{0, oldest send_micros}`
    /// `Option<SendRecord>` might seem like it would make sense, but we use the send_micros field to return the oldest known message time when we don't find a request_counter match.
    pub fn find(&self, request_counter: u64) -> SendRecord {
        if self.sent.is_empty() {
            return SendRecord {
                request_counter: 0,
                send_micros: 0,
                bytes_sent: 0,
            };
        }
        let mut oldest = self.sent[0].send_micros;
        let capacity = self.sent.len();
        for i in 0..capacity {
            let pos = (self.sent_pos + capacity - (1 + i)) % capacity;
            let rec = self.sent[pos].clone();
            if rec.request_counter == request_counter {
                return rec;
            }
            if rec.send_micros < oldest {
                oldest = rec.send_micros;
            }
        }
        SendRecord {
            request_counter: 0,
            send_micros: oldest,
            bytes_sent: 0,
        }
    }
}

#[derive(Clone)]
pub struct SendRecord {
    pub request_counter: u64,
    pub send_micros: u64,
    pub bytes_sent: usize,
}

pub static APTOS_NETWORK_BENCHMARK_DIRECT_MESSAGES: Lazy<IntCounterVec> = Lazy::new(|| {
    register_int_counter_vec!(
        "aptos_network_benchmark_direct_messages",
        "Number of net benchmark direct messages",
        &["state"]
    )
    .unwrap()
});

pub static APTOS_NETWORK_BENCHMARK_DIRECT_MESSAGE_SEND_NANOS: Lazy<IntCounterVec> = Lazy::new(|| {
    register_int_counter_vec!(
        "aptos_network_benchmark_direct_message_send_nanos",
        "Benchmark direct messages send nanos",
        &["state"]
    )
        .unwrap()
});

fn direct_messages(state_label: &'static str) {

    APTOS_NETWORK_BENCHMARK_DIRECT_MESSAGES
        .with_label_values(&[state_label])
        .inc();
}

fn direct_messages_send(state_label: &'static str, dt: Duration) {
let values = [state_label];
    APTOS_NETWORK_BENCHMARK_DIRECT_MESSAGES.with_label_values(&values).inc();
    APTOS_NETWORK_BENCHMARK_DIRECT_MESSAGE_SEND_NANOS.with_label_values(&values).inc_by(dt.as_nanos() as u64);
}

pub static APTOS_NETWORK_BENCHMARK_DIRECT_BYTES: Lazy<IntCounterVec> = Lazy::new(|| {
    register_int_counter_vec!(
        "aptos_network_benchmark_direct_bytes",
        "Number of net benchmark direct bytes",
        &["state"]
    )
    .unwrap()
});

fn direct_bytes(state_label: &'static str, byte_count: u64) {
    APTOS_NETWORK_BENCHMARK_DIRECT_BYTES
        .with_label_values(&[state_label])
        .inc_by(byte_count);
}

pub static APTOS_NETWORK_BENCHMARK_DIRECT_MICROS: Lazy<IntCounterVec> = Lazy::new(|| {
    register_int_counter_vec!(
        "aptos_network_benchmark_direct_micros",
        "Number of net benchmark direct micros",
        &["state"]
    )
    .unwrap()
});

fn direct_micros(state_label: &'static str, micros: u64) {
    APTOS_NETWORK_BENCHMARK_DIRECT_MICROS
        .with_label_values(&[state_label])
        .inc_by(micros);
}

pub static APTOS_NETWORK_BENCHMARK_RPC_MESSAGES: Lazy<IntCounterVec> = Lazy::new(|| {
    register_int_counter_vec!(
        "aptos_network_benchmark_rpc_messages",
        "Number of net benchmark RPC messages",
        &["state"]
    )
    .unwrap()
});

fn rpc_messages(state_label: &'static str) {
    APTOS_NETWORK_BENCHMARK_RPC_MESSAGES
        .with_label_values(&[state_label])
        .inc();
}

pub static APTOS_NETWORK_BENCHMARK_RPC_BYTES: Lazy<IntCounterVec> = Lazy::new(|| {
    register_int_counter_vec!(
        "aptos_network_benchmark_rpc_bytes",
        "Number of net benchmark RPC bytes transferred",
        &["state"]
    )
    .unwrap()
});

pub fn rpc_bytes(state_label: &'static str) -> IntCounter {
    APTOS_NETWORK_BENCHMARK_RPC_BYTES.with_label_values(&[state_label])
}

pub static APTOS_NETWORK_BENCHMARK_RPC_MICROS: Lazy<IntCounterVec> = Lazy::new(|| {
    register_int_counter_vec!(
        "aptos_network_benchmark_rpc_micros",
        "Number of net benchmark RPC microseconds used (hint: divide by _messages)",
        &["state"]
    )
    .unwrap()
});

pub fn rpc_micros(state_label: &'static str) -> IntCounter {
    APTOS_NETWORK_BENCHMARK_RPC_MICROS.with_label_values(&[state_label])
}<|MERGE_RESOLUTION|>--- conflicted
+++ resolved
@@ -11,16 +11,9 @@
     warn,
 };
 use aptos_metrics_core::{register_int_counter_vec, IntCounter, IntCounterVec};
-<<<<<<< HEAD
 use aptos_network2::{
     application::interface::{NetworkClient, NetworkClientInterface, NetworkEvents},
     protocols::{network::Event, RpcError, wire::handshake::v1::ProtocolId},
-=======
-use aptos_network::{
-    application::interface::{NetworkClient, NetworkClientInterface, NetworkServiceEvents},
-    peer_manager::ConnectionNotification,
-    protocols::{network::Event, rpc::error::RpcError, wire::handshake::v1::ProtocolId},
->>>>>>> f5de7609
 };
 use aptos_time_service::{TimeService, TimeServiceTrait};
 use aptos_types::{account_address::AccountAddress, PeerId};
@@ -260,10 +253,6 @@
         },
     };
     let (work_sender, work_receiver) = async_channel::bounded(num_threads * 2);
-<<<<<<< HEAD
-=======
-    let runtime_handle = Handle::current();
->>>>>>> f5de7609
     let listener_task = runtime_handle.spawn(connection_listener(
         node_config.clone(),
         network_client.clone(),
@@ -283,16 +272,10 @@
         )));
     }
     let listener_task_result = listener_task.await;
-<<<<<<< HEAD
     info!("netbench listener_task exited {:?}",listener_task_result);
-    let source_task_result = source_task.await;
-    info!("netbench source_task exited {:?}", source_task_result);
-=======
-    info!("netbench listener_task exited {:?}", listener_task_result);
     if let Err(err) = source_task.await {
         warn!("benchmark source_thread join: {}", err);
     }
->>>>>>> f5de7609
     for hai in handlers {
         if let Err(err) = hai.await {
             warn!("netbench handler_thread[] join: {}", err);
