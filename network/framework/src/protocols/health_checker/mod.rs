--- conflicted
+++ resolved
@@ -20,18 +20,10 @@
 //! - Ping a peer only in periods of no application-level communication with the peer
 pub use crate::protocols::health_checker::interface::HealthCheckNetworkInterface;
 use crate::{
-<<<<<<< HEAD
     application::interface::{NetworkClient, NetworkClientInterface},
     // constants::NETWORK_CHANNEL_SIZE,
     // counters,
     // logging::NetworkSchema,
-=======
-    application::interface::NetworkClientInterface,
-    constants::NETWORK_CHANNEL_SIZE,
-    counters,
-    logging::NetworkSchema,
-    peer_manager::ConnectionNotification,
->>>>>>> f5de7609
     protocols::{
         // health_checker::interface::HealthCheckNetworkInterface,
         network::{
@@ -155,8 +147,9 @@
     rng: SmallRng,
     /// Counter incremented in each round of health checks
     round: u64,
-<<<<<<< HEAD
-    // tick_handlers: FuturesUnordered<(PeerId, u64, u32, Result<Pong, RpcError>)>,
+
+    /// This should normally be None and is only used in testing to inject test events.
+    connection_events_injection: Option<tokio::sync::mpsc::Receiver<ConnectionNotification>>,
 }
 
 async fn network_id_ticker(
@@ -180,11 +173,6 @@
             sequential_errors = 0;
         }
     }
-=======
-
-    /// This should normally be None and is only used in testing to inject test events.
-    connection_events_injection: Option<tokio::sync::mpsc::Receiver<ConnectionNotification>>,
->>>>>>> f5de7609
 }
 
 impl<NetworkClient: NetworkClientInterface<HealthCheckerMsg> + Unpin> HealthChecker<NetworkClient> {
@@ -212,13 +200,6 @@
             // ping_timeout,
             // ping_failures_tolerated,
             round: 0,
-<<<<<<< HEAD
-            // tick_handlers: FuturesUnordered::new(),
-        }
-    }
-
-    pub async fn start(mut self, handle: Handle) {
-=======
             connection_events_injection: None,
         }
     }
@@ -233,8 +214,7 @@
     }
 
     /// testing_connection_events should be None except in unit test code
-    pub async fn start(mut self) {
->>>>>>> f5de7609
+    pub async fn start(mut self, handle: Handle) {
         let mut tick_handlers = FuturesUnordered::new();
         info!("Health checker actor started");
 
@@ -270,19 +250,6 @@
 
                     // TODO: subscribe to connect/disconnect events
                     match event {
-<<<<<<< HEAD
-                        // Event::NewPeer(metadata) => {
-                        //     self.network_interface.create_peer_and_health_data(
-                        //         metadata.remote_peer_id, self.round
-                        //     );
-                        // }
-                        // Event::LostPeer(metadata) => {
-                        //     self.network_interface.remove_peer_and_health_data(
-                        //         &metadata.remote_peer_id
-                        //     );
-                        // }
-=======
->>>>>>> f5de7609
                         Event::RpcRequest(peer_id, msg, protocol, res_tx) => {
                             match msg {
                                 HealthCheckerMsg::Ping(ping) => self.handle_ping_request(peer_id, ping, protocol, res_tx),
@@ -308,8 +275,6 @@
                         }
                     }
                 }
-<<<<<<< HEAD
-=======
                 conn_event = connection_events.select_next_some() => {
                     match conn_event {
                         ConnectionNotification::NewPeer(metadata, _network_id) => {
@@ -324,43 +289,6 @@
                         }
                     }
                 }
-                _ = ticker.select_next_some() => {
-                    self.round += 1;
-                    let connected = self.network_interface.connected_peers();
-                    if connected.is_empty() {
-                        trace!(
-                            NetworkSchema::new(&self.network_context),
-                            round = self.round,
-                            "{} No connected peer to ping round: {}",
-                            self.network_context,
-                            self.round
-                        );
-                        continue
-                    }
-
-                    for peer_id in connected {
-                        let nonce = self.rng.gen::<u32>();
-                        trace!(
-                            NetworkSchema::new(&self.network_context),
-                            round = self.round,
-                            "{} Will ping: {} for round: {} nonce: {}",
-                            self.network_context,
-                            peer_id.short_str(),
-                            self.round,
-                            nonce
-                        );
-
-                        tick_handlers.push(Self::ping_peer(
-                            self.network_context,
-                            self.network_interface.network_client(),
-                            peer_id,
-                            self.round,
-                            nonce,
-                            self.ping_timeout,
-                        ));
-                    }
-                }
->>>>>>> f5de7609
                 res = tick_handlers.select_next_some() => {
                     let (peer_id, round, nonce, ping_result) = res;
                     self.handle_ping_response(peer_id, round, nonce, ping_result).await;
