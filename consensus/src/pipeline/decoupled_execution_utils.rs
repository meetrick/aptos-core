// Copyright © Aptos Foundation
// Parts of the project are originally copyright © Meta Platforms, Inc.
// SPDX-License-Identifier: Apache-2.0

use crate::{
    consensus_observer::publisher::consensus_publisher::ConsensusPublisher,
    network::{IncomingCommitRequest, NetworkSender},
    pipeline::{
        buffer_manager::{create_channel, BufferManager, OrderedBlocks, ResetRequest},
        execution_schedule_phase::{ExecutionRequest, ExecutionSchedulePhase},
        execution_wait_phase::{ExecutionResponse, ExecutionWaitPhase, ExecutionWaitRequest},
        persisting_phase::{PersistingPhase, PersistingRequest},
        pipeline_phase::{CountedRequest, PipelinePhase},
        signing_phase::{CommitSignerProvider, SigningPhase, SigningRequest, SigningResponse},
    },
    state_replication::StateComputer,
};
use aptos_bounded_executor::BoundedExecutor;
use aptos_channels::aptos_channel::Receiver;
use aptos_config::config::ConsensusObserverConfig;
use aptos_consensus_types::common::Author;
use aptos_types::{account_address::AccountAddress, epoch_state::EpochState};
use futures::channel::mpsc::UnboundedReceiver;
use std::sync::{
    atomic::{AtomicBool, AtomicU64},
    Arc,
};

/// build channels and return phases and buffer manager
#[allow(clippy::too_many_arguments)]
pub fn prepare_phases_and_buffer_manager(
    author: Author,
    execution_proxy: Arc<dyn StateComputer>,
    safety_rules: Arc<dyn CommitSignerProvider>,
    commit_msg_tx: NetworkSender,
    commit_msg_rx: Receiver<AccountAddress, IncomingCommitRequest>,
    persisting_proxy: Arc<dyn StateComputer>,
    block_rx: UnboundedReceiver<OrderedBlocks>,
    sync_rx: UnboundedReceiver<ResetRequest>,
    epoch_state: Arc<EpochState>,
    bounded_executor: BoundedExecutor,
    order_vote_enabled: bool,
    back_pressure_enabled: bool,
    highest_committed_round: u64,
    consensus_observer_config: ConsensusObserverConfig,
    consensus_publisher: Option<Arc<ConsensusPublisher>>,
<<<<<<< HEAD
    optimistic_sig_verification_for_commit_votes: bool,
=======
    max_pending_rounds_in_commit_vote_cache: u64,
>>>>>>> 25e90316
) -> (
    PipelinePhase<ExecutionSchedulePhase>,
    PipelinePhase<ExecutionWaitPhase>,
    PipelinePhase<SigningPhase>,
    PipelinePhase<PersistingPhase>,
    BufferManager,
) {
    let reset_flag = Arc::new(AtomicBool::new(false));
    let ongoing_tasks = Arc::new(AtomicU64::new(0));

    // Execution Phase
    let (execution_schedule_phase_request_tx, execution_schedule_phase_request_rx) =
        create_channel::<CountedRequest<ExecutionRequest>>();
    let (execution_schedule_phase_response_tx, execution_schedule_phase_response_rx) =
        create_channel::<ExecutionWaitRequest>();
    let execution_schedule_phase_processor = ExecutionSchedulePhase::new(execution_proxy);
    let execution_schedule_phase = PipelinePhase::new(
        execution_schedule_phase_request_rx,
        Some(execution_schedule_phase_response_tx),
        Box::new(execution_schedule_phase_processor),
        reset_flag.clone(),
    );

    let (execution_wait_phase_request_tx, execution_wait_phase_request_rx) =
        create_channel::<CountedRequest<ExecutionWaitRequest>>();
    let (execution_wait_phase_response_tx, execution_wait_phase_response_rx) =
        create_channel::<ExecutionResponse>();
    let execution_wait_phase_processor = ExecutionWaitPhase;
    let execution_wait_phase = PipelinePhase::new(
        execution_wait_phase_request_rx,
        Some(execution_wait_phase_response_tx),
        Box::new(execution_wait_phase_processor),
        reset_flag.clone(),
    );

    // Signing Phase
    let (signing_phase_request_tx, signing_phase_request_rx) =
        create_channel::<CountedRequest<SigningRequest>>();
    let (signing_phase_response_tx, signing_phase_response_rx) =
        create_channel::<SigningResponse>();

    let signing_phase_processor = SigningPhase::new(safety_rules);
    let signing_phase = PipelinePhase::new(
        signing_phase_request_rx,
        Some(signing_phase_response_tx),
        Box::new(signing_phase_processor),
        reset_flag.clone(),
    );

    // Persisting Phase
    let (persisting_phase_request_tx, persisting_phase_request_rx) =
        create_channel::<CountedRequest<PersistingRequest>>();
    let (persisting_phase_response_tx, persisting_phase_response_rx) = create_channel();

    let persisting_phase_processor = PersistingPhase::new(persisting_proxy);
    let persisting_phase = PipelinePhase::new(
        persisting_phase_request_rx,
        Some(persisting_phase_response_tx),
        Box::new(persisting_phase_processor),
        reset_flag.clone(),
    );

    (
        execution_schedule_phase,
        execution_wait_phase,
        signing_phase,
        persisting_phase,
        BufferManager::new(
            author,
            execution_schedule_phase_request_tx,
            execution_schedule_phase_response_rx,
            execution_wait_phase_request_tx,
            execution_wait_phase_response_rx,
            signing_phase_request_tx,
            signing_phase_response_rx,
            Arc::new(commit_msg_tx),
            commit_msg_rx,
            persisting_phase_request_tx,
            persisting_phase_response_rx,
            block_rx,
            sync_rx,
            epoch_state,
            ongoing_tasks,
            reset_flag.clone(),
            bounded_executor,
            order_vote_enabled,
            back_pressure_enabled,
            highest_committed_round,
            consensus_observer_config,
            consensus_publisher,
<<<<<<< HEAD
            optimistic_sig_verification_for_commit_votes,
=======
            max_pending_rounds_in_commit_vote_cache,
>>>>>>> 25e90316
        ),
    )
}<|MERGE_RESOLUTION|>--- conflicted
+++ resolved
@@ -44,11 +44,8 @@
     highest_committed_round: u64,
     consensus_observer_config: ConsensusObserverConfig,
     consensus_publisher: Option<Arc<ConsensusPublisher>>,
-<<<<<<< HEAD
     optimistic_sig_verification_for_commit_votes: bool,
-=======
     max_pending_rounds_in_commit_vote_cache: u64,
->>>>>>> 25e90316
 ) -> (
     PipelinePhase<ExecutionSchedulePhase>,
     PipelinePhase<ExecutionWaitPhase>,
@@ -139,11 +136,8 @@
             highest_committed_round,
             consensus_observer_config,
             consensus_publisher,
-<<<<<<< HEAD
             optimistic_sig_verification_for_commit_votes,
-=======
             max_pending_rounds_in_commit_vote_cache,
->>>>>>> 25e90316
         ),
     )
 }