// Copyright © Aptos Foundation
// Parts of the project are originally copyright © Meta Platforms, Inc.
// SPDX-License-Identifier: Apache-2.0

use crate::{
    consensus_observer::publisher::consensus_publisher::ConsensusPublisher,
    counters,
    error::StateSyncError,
    network::{IncomingCommitRequest, IncomingRandGenRequest, NetworkSender},
    network_interface::{ConsensusMsg, ConsensusNetworkClient},
    payload_manager::TPayloadManager,
    pipeline::{
        buffer_manager::{OrderedBlocks, ResetAck, ResetRequest, ResetSignal},
        decoupled_execution_utils::prepare_phases_and_buffer_manager,
        errors::Error,
        signing_phase::CommitSignerProvider,
    },
    rand::rand_gen::{
        rand_manager::RandManager,
        storage::interface::RandStorage,
        types::{AugmentedData, RandConfig, Share},
    },
    state_computer::ExecutionProxy,
    state_replication::{StateComputer, StateComputerCommitCallBackType},
    transaction_deduper::create_transaction_deduper,
    transaction_shuffler::create_transaction_shuffler,
};
use anyhow::Result;
use aptos_bounded_executor::BoundedExecutor;
use aptos_channels::{aptos_channel, message_queues::QueueStyle};
use aptos_config::config::{ConsensusConfig, ConsensusObserverConfig};
use aptos_consensus_types::{
    common::{Author, Round},
    pipelined_block::PipelinedBlock,
};
use aptos_crypto::bls12381::PrivateKey;
use aptos_executor_types::ExecutorResult;
use aptos_infallible::RwLock;
use aptos_logger::prelude::*;
use aptos_network::{application::interface::NetworkClient, protocols::network::Event};
use aptos_types::{
    epoch_state::EpochState,
    ledger_info::LedgerInfoWithSignatures,
    on_chain_config::{OnChainConsensusConfig, OnChainExecutionConfig, OnChainRandomnessConfig},
    validator_signer::ValidatorSigner,
};
use fail::fail_point;
use futures::{
    channel::{mpsc::UnboundedSender, oneshot},
    SinkExt,
};
use futures_channel::mpsc::unbounded;
use move_core_types::account_address::AccountAddress;
use std::sync::Arc;

#[async_trait::async_trait]
pub trait TExecutionClient: Send + Sync {
    /// Initialize the execution phase for a new epoch.
    async fn start_epoch(
        &self,
        maybe_consensus_key: Option<Arc<PrivateKey>>,
        epoch_state: Arc<EpochState>,
        commit_signer_provider: Arc<dyn CommitSignerProvider>,
        payload_manager: Arc<dyn TPayloadManager>,
        onchain_consensus_config: &OnChainConsensusConfig,
        onchain_execution_config: &OnChainExecutionConfig,
        onchain_randomness_config: &OnChainRandomnessConfig,
        rand_config: Option<RandConfig>,
        fast_rand_config: Option<RandConfig>,
        rand_msg_rx: aptos_channel::Receiver<AccountAddress, IncomingRandGenRequest>,
        highest_committed_round: Round,
    );

    /// This is needed for some DAG tests. Clean this up as a TODO.
    fn get_execution_channel(&self) -> Option<UnboundedSender<OrderedBlocks>>;

    /// Send ordered blocks to the real execution phase through the channel.
    async fn finalize_order(
        &self,
        blocks: &[Arc<PipelinedBlock>],
        ordered_proof: LedgerInfoWithSignatures,
        callback: StateComputerCommitCallBackType,
    ) -> ExecutorResult<()>;

    fn send_commit_msg(
        &self,
        peer_id: AccountAddress,
        commit_msg: IncomingCommitRequest,
    ) -> Result<()>;

    /// Synchronize to a commit that not present locally.
    async fn sync_to(&self, target: LedgerInfoWithSignatures) -> Result<(), StateSyncError>;

    /// Resets the internal state of the rand and buffer managers.
    async fn reset(&self, target: &LedgerInfoWithSignatures) -> Result<()>;

    /// Shutdown the current processor at the end of the epoch.
    async fn end_epoch(&self);
}

struct BufferManagerHandle {
    pub execute_tx: Option<UnboundedSender<OrderedBlocks>>,
    pub commit_tx: Option<aptos_channel::Sender<AccountAddress, IncomingCommitRequest>>,
    pub reset_tx_to_buffer_manager: Option<UnboundedSender<ResetRequest>>,
    pub reset_tx_to_rand_manager: Option<UnboundedSender<ResetRequest>>,
}

impl BufferManagerHandle {
    pub fn new() -> Self {
        Self {
            execute_tx: None,
            commit_tx: None,
            reset_tx_to_buffer_manager: None,
            reset_tx_to_rand_manager: None,
        }
    }

    pub fn init(
        &mut self,
        execute_tx: UnboundedSender<OrderedBlocks>,
        commit_tx: aptos_channel::Sender<AccountAddress, IncomingCommitRequest>,
        reset_tx_to_buffer_manager: UnboundedSender<ResetRequest>,
        reset_tx_to_rand_manager: Option<UnboundedSender<ResetRequest>>,
    ) {
        self.execute_tx = Some(execute_tx);
        self.commit_tx = Some(commit_tx);
        self.reset_tx_to_buffer_manager = Some(reset_tx_to_buffer_manager);
        self.reset_tx_to_rand_manager = reset_tx_to_rand_manager;
    }

    pub fn reset(
        &mut self,
    ) -> (
        Option<UnboundedSender<ResetRequest>>,
        Option<UnboundedSender<ResetRequest>>,
    ) {
        let reset_tx_to_rand_manager = self.reset_tx_to_rand_manager.take();
        let reset_tx_to_buffer_manager = self.reset_tx_to_buffer_manager.take();
        self.execute_tx = None;
        self.commit_tx = None;
        (reset_tx_to_rand_manager, reset_tx_to_buffer_manager)
    }
}

pub struct ExecutionProxyClient {
    consensus_config: ConsensusConfig,
    execution_proxy: Arc<ExecutionProxy>,
    author: Author,
    self_sender: aptos_channels::UnboundedSender<Event<ConsensusMsg>>,
    network_sender: ConsensusNetworkClient<NetworkClient<ConsensusMsg>>,
    bounded_executor: BoundedExecutor,
    // channels to buffer manager
    handle: Arc<RwLock<BufferManagerHandle>>,
    rand_storage: Arc<dyn RandStorage<AugmentedData>>,
    consensus_observer_config: ConsensusObserverConfig,
    consensus_publisher: Option<Arc<ConsensusPublisher>>,
}

impl ExecutionProxyClient {
    pub fn new(
        consensus_config: ConsensusConfig,
        execution_proxy: Arc<ExecutionProxy>,
        author: Author,
        self_sender: aptos_channels::UnboundedSender<Event<ConsensusMsg>>,
        network_sender: ConsensusNetworkClient<NetworkClient<ConsensusMsg>>,
        bounded_executor: BoundedExecutor,
        rand_storage: Arc<dyn RandStorage<AugmentedData>>,
        consensus_observer_config: ConsensusObserverConfig,
        consensus_publisher: Option<Arc<ConsensusPublisher>>,
    ) -> Self {
        Self {
            consensus_config,
            execution_proxy,
            author,
            self_sender,
            network_sender,
            bounded_executor,
            handle: Arc::new(RwLock::new(BufferManagerHandle::new())),
            rand_storage,
            consensus_observer_config,
            consensus_publisher,
        }
    }

    fn spawn_decoupled_execution(
        &self,
        maybe_consensus_key: Option<Arc<PrivateKey>>,
        commit_signer_provider: Arc<dyn CommitSignerProvider>,
        epoch_state: Arc<EpochState>,
        rand_config: Option<RandConfig>,
        fast_rand_config: Option<RandConfig>,
        onchain_consensus_config: &OnChainConsensusConfig,
        rand_msg_rx: aptos_channel::Receiver<AccountAddress, IncomingRandGenRequest>,
        highest_committed_round: Round,
        buffer_manager_back_pressure_enabled: bool,
        consensus_observer_config: ConsensusObserverConfig,
        consensus_publisher: Option<Arc<ConsensusPublisher>>,
    ) {
        let network_sender = NetworkSender::new(
            self.author,
            self.network_sender.clone(),
            self.self_sender.clone(),
            epoch_state.verifier.clone(),
        );

        let (reset_buffer_manager_tx, reset_buffer_manager_rx) = unbounded::<ResetRequest>();

        let (commit_msg_tx, commit_msg_rx) =
            aptos_channel::new::<AccountAddress, IncomingCommitRequest>(
                QueueStyle::FIFO,
                100,
                Some(&counters::BUFFER_MANAGER_MSGS),
            );

        let (execution_ready_block_tx, execution_ready_block_rx, maybe_reset_tx_to_rand_manager) =
            if let Some(rand_config) = rand_config {
                let (ordered_block_tx, ordered_block_rx) = unbounded::<OrderedBlocks>();
                let (rand_ready_block_tx, rand_ready_block_rx) = unbounded::<OrderedBlocks>();

                let (reset_tx_to_rand_manager, reset_rand_manager_rx) = unbounded::<ResetRequest>();
                let consensus_sk = maybe_consensus_key
                    .expect("consensus key unavailable for ExecutionProxyClient");
                let signer = Arc::new(ValidatorSigner::new(self.author, consensus_sk));

                let rand_manager = RandManager::<Share, AugmentedData>::new(
                    self.author,
                    epoch_state.clone(),
                    signer,
                    rand_config,
                    fast_rand_config,
                    rand_ready_block_tx,
                    Arc::new(network_sender.clone()),
                    self.rand_storage.clone(),
                    self.bounded_executor.clone(),
                    &self.consensus_config.rand_rb_config,
                );

                tokio::spawn(rand_manager.start(
                    ordered_block_rx,
                    rand_msg_rx,
                    reset_rand_manager_rx,
                    self.bounded_executor.clone(),
                    highest_committed_round,
                ));

                (
                    ordered_block_tx,
                    rand_ready_block_rx,
                    Some(reset_tx_to_rand_manager),
                )
            } else {
                let (ordered_block_tx, ordered_block_rx) = unbounded();
                (ordered_block_tx, ordered_block_rx, None)
            };

        self.handle.write().init(
            execution_ready_block_tx,
            commit_msg_tx,
            reset_buffer_manager_tx,
            maybe_reset_tx_to_rand_manager,
        );

        let (
            execution_schedule_phase,
            execution_wait_phase,
            signing_phase,
            persisting_phase,
            buffer_manager,
        ) = prepare_phases_and_buffer_manager(
            self.author,
            self.execution_proxy.clone(),
            commit_signer_provider,
            network_sender,
            commit_msg_rx,
            self.execution_proxy.clone(),
            execution_ready_block_rx,
            reset_buffer_manager_rx,
            epoch_state,
            self.bounded_executor.clone(),
            onchain_consensus_config.order_vote_enabled(),
            buffer_manager_back_pressure_enabled,
            highest_committed_round,
            consensus_observer_config,
            consensus_publisher,
            self.consensus_config
<<<<<<< HEAD
                .optimistic_sig_verification_for_commit_votes,
=======
                .max_pending_rounds_in_commit_vote_cache,
>>>>>>> 25e90316
        );

        tokio::spawn(execution_schedule_phase.start());
        tokio::spawn(execution_wait_phase.start());
        tokio::spawn(signing_phase.start());
        tokio::spawn(persisting_phase.start());
        tokio::spawn(buffer_manager.start());
    }
}

#[async_trait::async_trait]
impl TExecutionClient for ExecutionProxyClient {
    async fn start_epoch(
        &self,
        maybe_consensus_key: Option<Arc<PrivateKey>>,
        epoch_state: Arc<EpochState>,
        commit_signer_provider: Arc<dyn CommitSignerProvider>,
        payload_manager: Arc<dyn TPayloadManager>,
        onchain_consensus_config: &OnChainConsensusConfig,
        onchain_execution_config: &OnChainExecutionConfig,
        onchain_randomness_config: &OnChainRandomnessConfig,
        rand_config: Option<RandConfig>,
        fast_rand_config: Option<RandConfig>,
        rand_msg_rx: aptos_channel::Receiver<AccountAddress, IncomingRandGenRequest>,
        highest_committed_round: Round,
    ) {
        let maybe_rand_msg_tx = self.spawn_decoupled_execution(
            maybe_consensus_key,
            commit_signer_provider,
            epoch_state.clone(),
            rand_config,
            fast_rand_config,
            onchain_consensus_config,
            rand_msg_rx,
            highest_committed_round,
            self.consensus_config.enable_pre_commit,
            self.consensus_observer_config,
            self.consensus_publisher.clone(),
        );

        let transaction_shuffler =
            create_transaction_shuffler(onchain_execution_config.transaction_shuffler_type());
        let block_executor_onchain_config =
            onchain_execution_config.block_executor_onchain_config();
        let transaction_deduper =
            create_transaction_deduper(onchain_execution_config.transaction_deduper_type());
        let randomness_enabled = onchain_consensus_config.is_vtxn_enabled()
            && onchain_randomness_config.randomness_enabled();
        self.execution_proxy.new_epoch(
            &epoch_state.clone(),
            payload_manager,
            transaction_shuffler,
            block_executor_onchain_config,
            transaction_deduper,
            randomness_enabled,
        );

        maybe_rand_msg_tx
    }

    fn get_execution_channel(&self) -> Option<UnboundedSender<OrderedBlocks>> {
        self.handle.read().execute_tx.clone()
    }

    async fn finalize_order(
        &self,
        blocks: &[Arc<PipelinedBlock>],
        ordered_proof: LedgerInfoWithSignatures,
        callback: StateComputerCommitCallBackType,
    ) -> ExecutorResult<()> {
        assert!(!blocks.is_empty());
        let mut execute_tx = match self.handle.read().execute_tx.clone() {
            Some(tx) => tx,
            None => {
                debug!("Failed to send to buffer manager, maybe epoch ends");
                return Ok(());
            },
        };

        for block in blocks {
            block.set_insertion_time();
        }

        if execute_tx
            .send(OrderedBlocks {
                ordered_blocks: blocks
                    .iter()
                    .map(|b| (**b).clone())
                    .collect::<Vec<PipelinedBlock>>(),
                ordered_proof,
                callback,
            })
            .await
            .is_err()
        {
            debug!("Failed to send to buffer manager, maybe epoch ends");
        }
        Ok(())
    }

    fn send_commit_msg(
        &self,
        peer_id: AccountAddress,
        commit_msg: IncomingCommitRequest,
    ) -> Result<()> {
        if let Some(tx) = &self.handle.read().commit_tx {
            tx.push(peer_id, commit_msg)
        } else {
            counters::EPOCH_MANAGER_ISSUES_DETAILS
                .with_label_values(&["buffer_manager_not_started"])
                .inc();
            warn!("Buffer manager not started");
            Ok(())
        }
    }

    async fn sync_to(&self, target: LedgerInfoWithSignatures) -> Result<(), StateSyncError> {
        fail_point!("consensus::sync_to", |_| {
            Err(anyhow::anyhow!("Injected error in sync_to").into())
        });

        // Reset the rand and buffer managers to the target round
        self.reset(&target).await?;

        // TODO: handle the sync error, should re-push the ordered blocks to buffer manager
        // when it's reset but sync fails.
        self.execution_proxy.sync_to(target).await?;
        Ok(())
    }

    async fn reset(&self, target: &LedgerInfoWithSignatures) -> Result<()> {
        let (reset_tx_to_rand_manager, reset_tx_to_buffer_manager) = {
            let handle = self.handle.read();
            (
                handle.reset_tx_to_rand_manager.clone(),
                handle.reset_tx_to_buffer_manager.clone(),
            )
        };

        if let Some(mut reset_tx) = reset_tx_to_rand_manager {
            let (ack_tx, ack_rx) = oneshot::channel::<ResetAck>();
            reset_tx
                .send(ResetRequest {
                    tx: ack_tx,
                    signal: ResetSignal::TargetRound(target.commit_info().round()),
                })
                .await
                .map_err(|_| Error::RandResetDropped)?;
            ack_rx.await.map_err(|_| Error::RandResetDropped)?;
        }

        if let Some(mut reset_tx) = reset_tx_to_buffer_manager {
            // reset execution phase and commit phase
            let (tx, rx) = oneshot::channel::<ResetAck>();
            reset_tx
                .send(ResetRequest {
                    tx,
                    signal: ResetSignal::TargetRound(target.commit_info().round()),
                })
                .await
                .map_err(|_| Error::ResetDropped)?;
            rx.await.map_err(|_| Error::ResetDropped)?;
        }

        Ok(())
    }

    async fn end_epoch(&self) {
        let (reset_tx_to_rand_manager, reset_tx_to_buffer_manager) = {
            let mut handle = self.handle.write();
            handle.reset()
        };

        if let Some(mut tx) = reset_tx_to_rand_manager {
            let (ack_tx, ack_rx) = oneshot::channel();
            tx.send(ResetRequest {
                tx: ack_tx,
                signal: ResetSignal::Stop,
            })
            .await
            .expect("[EpochManager] Fail to drop rand manager");
            ack_rx
                .await
                .expect("[EpochManager] Fail to drop rand manager");
        }

        if let Some(mut tx) = reset_tx_to_buffer_manager {
            let (ack_tx, ack_rx) = oneshot::channel();
            tx.send(ResetRequest {
                tx: ack_tx,
                signal: ResetSignal::Stop,
            })
            .await
            .expect("[EpochManager] Fail to drop buffer manager");
            ack_rx
                .await
                .expect("[EpochManager] Fail to drop buffer manager");
        }
        self.execution_proxy.end_epoch();
    }
}

pub struct DummyExecutionClient;

#[async_trait::async_trait]
impl TExecutionClient for DummyExecutionClient {
    async fn start_epoch(
        &self,
        _maybe_consensus_key: Option<Arc<PrivateKey>>,
        _epoch_state: Arc<EpochState>,
        _commit_signer_provider: Arc<dyn CommitSignerProvider>,
        _payload_manager: Arc<dyn TPayloadManager>,
        _onchain_consensus_config: &OnChainConsensusConfig,
        _onchain_execution_config: &OnChainExecutionConfig,
        _onchain_randomness_config: &OnChainRandomnessConfig,
        _rand_config: Option<RandConfig>,
        _fast_rand_config: Option<RandConfig>,
        _rand_msg_rx: aptos_channel::Receiver<AccountAddress, IncomingRandGenRequest>,
        _highest_committed_round: Round,
    ) {
    }

    fn get_execution_channel(&self) -> Option<UnboundedSender<OrderedBlocks>> {
        None
    }

    async fn finalize_order(
        &self,
        _: &[Arc<PipelinedBlock>],
        _: LedgerInfoWithSignatures,
        _: StateComputerCommitCallBackType,
    ) -> ExecutorResult<()> {
        Ok(())
    }

    fn send_commit_msg(&self, _: AccountAddress, _: IncomingCommitRequest) -> Result<()> {
        Ok(())
    }

    async fn sync_to(&self, _: LedgerInfoWithSignatures) -> Result<(), StateSyncError> {
        Ok(())
    }

    async fn reset(&self, _: &LedgerInfoWithSignatures) -> Result<()> {
        Ok(())
    }

    async fn end_epoch(&self) {}
}<|MERGE_RESOLUTION|>--- conflicted
+++ resolved
@@ -283,11 +283,9 @@
             consensus_observer_config,
             consensus_publisher,
             self.consensus_config
-<<<<<<< HEAD
                 .optimistic_sig_verification_for_commit_votes,
-=======
+            self.consensus_config
                 .max_pending_rounds_in_commit_vote_cache,
->>>>>>> 25e90316
         );
 
         tokio::spawn(execution_schedule_phase.start());
