--- conflicted
+++ resolved
@@ -38,15 +38,8 @@
 use aptos_reliable_broadcast::{DropGuard, ReliableBroadcast};
 use aptos_time_service::TimeService;
 use aptos_types::{
-<<<<<<< HEAD
-    account_address::AccountAddress,
-    epoch_change::EpochChangeProof,
-    epoch_state::EpochState,
-    ledger_info::{LedgerInfoWithSignatures, VerificationStatus},
-=======
     account_address::AccountAddress, aggregate_signature::PartialSignatures,
     epoch_change::EpochChangeProof, epoch_state::EpochState, ledger_info::LedgerInfoWithSignatures,
->>>>>>> 25e90316
 };
 use bytes::Bytes;
 use futures::{
@@ -208,11 +201,8 @@
         highest_committed_round: Round,
         consensus_observer_config: ConsensusObserverConfig,
         consensus_publisher: Option<Arc<ConsensusPublisher>>,
-<<<<<<< HEAD
         optimistic_sig_verification_for_commit_votes: bool,
-=======
         max_pending_rounds_in_commit_vote_cache: u64,
->>>>>>> 25e90316
     ) -> Self {
         let buffer = Buffer::<BufferItem>::new();
 
