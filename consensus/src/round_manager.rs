--- conflicted
+++ resolved
@@ -31,12 +31,8 @@
     block::Block,
     common::{Author, Round},
     experimental::{commit_decision::CommitDecision, commit_vote::CommitVote},
-<<<<<<< HEAD
     node::{CertifiedNode, CertifiedNodeAck, CertifiedNodeRequest, Node, SignedNodeDigest},
-    proof_of_store::{ProofOfStore, SignedDigest},
-=======
     proof_of_store::{ProofOfStoreMsg, SignedBatchInfoMsg},
->>>>>>> 04e2662a
     proposal_msg::ProposalMsg,
     quorum_cert::QuorumCert,
     sync_info::SyncInfo,
@@ -73,20 +69,14 @@
     SyncInfo(Box<SyncInfo>),
     CommitVote(Box<CommitVote>),
     CommitDecision(Box<CommitDecision>),
-<<<<<<< HEAD
-    FragmentMsg(Box<Fragment>),
-    SignedDigestMsg(Box<SignedDigest>),
-    ProofOfStoreMsg(Box<ProofOfStore>),
+    BatchMsg(Box<BatchMsg>),
+    SignedBatchInfo(Box<SignedBatchInfoMsg>),
+    ProofOfStoreMsg(Box<ProofOfStoreMsg>),
     NodeMsg(Box<Node>),
     SignedNodeDigestMsg(Box<SignedNodeDigest>),
     CertifiedNodeMsg(Box<CertifiedNode>, bool),
     CertifiedNodeAckMsg(Box<CertifiedNodeAck>),
     CertifiedNodeRequestMsg(Box<CertifiedNodeRequest>),
-=======
-    BatchMsg(Box<BatchMsg>),
-    SignedBatchInfo(Box<SignedBatchInfoMsg>),
-    ProofOfStoreMsg(Box<ProofOfStoreMsg>),
->>>>>>> 04e2662a
 }
 
 pub const BACK_PRESSURE_POLLING_INTERVAL_MS: u64 = 10;
@@ -179,11 +169,11 @@
             UnverifiedEvent::BatchMsg(b) => b.epoch(),
             UnverifiedEvent::SignedBatchInfo(sd) => sd.epoch(),
             UnverifiedEvent::ProofOfStoreMsg(p) => p.epoch(),
-            UnverifiedEvent::NodeMsg(n) => n.epoch(),
-            UnverifiedEvent::SignedNodeDigestMsg(sd) => sd.epoch(),
-            UnverifiedEvent::CertifiedNodeMsg(cd, _) => cd.epoch(),
-            UnverifiedEvent::CertifiedNodeAckMsg(cna) => cna.epoch(),
-            UnverifiedEvent::CertifiedNodeRequestMsg(cnr) => cnr.epoch(),
+            UnverifiedEvent::NodeMsg(n) => Ok(n.epoch()),
+            UnverifiedEvent::SignedNodeDigestMsg(sd) => Ok(sd.epoch()),
+            UnverifiedEvent::CertifiedNodeMsg(cd, _) => Ok(cd.epoch()),
+            UnverifiedEvent::CertifiedNodeAckMsg(cna) => Ok(cna.epoch()),
+            UnverifiedEvent::CertifiedNodeRequestMsg(cnr) => Ok(cnr.epoch()),
         }
     }
 }
@@ -220,20 +210,14 @@
     UnverifiedSyncInfo(Box<SyncInfo>),
     CommitVote(Box<CommitVote>),
     CommitDecision(Box<CommitDecision>),
-<<<<<<< HEAD
-    FragmentMsg(Box<Fragment>),
-    SignedDigestMsg(Box<SignedDigest>),
-    ProofOfStoreMsg(Box<ProofOfStore>),
+    BatchMsg(Box<BatchMsg>),
+    SignedBatchInfo(Box<SignedBatchInfoMsg>),
+    ProofOfStoreMsg(Box<ProofOfStoreMsg>),
     NodeMsg(Box<Node>),
     SignedNodeDigestMsg(Box<SignedNodeDigest>),
     CertifiedNodeMsg(Box<CertifiedNode>, bool),
     CertifiedNodeAckMsg(Box<CertifiedNodeAck>),
     CertifiedNodeRequestMsg(Box<CertifiedNodeRequest>),
-=======
-    BatchMsg(Box<BatchMsg>),
-    SignedBatchInfo(Box<SignedBatchInfoMsg>),
-    ProofOfStoreMsg(Box<ProofOfStoreMsg>),
->>>>>>> 04e2662a
     // local messages
     LocalTimeout(Round),
     // Shutdown the NetworkListener
