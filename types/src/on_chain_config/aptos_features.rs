--- conflicted
+++ resolved
@@ -180,9 +180,12 @@
         self.is_enabled(FeatureFlag::OPEN_ID_SIGNATURE)
     }
 
-<<<<<<< HEAD
     pub fn is_reconfigure_with_dkg_enabled(&self) -> bool {
         self.is_enabled(FeatureFlag::RECONFIGURE_WITH_DKG)
+    }
+  
+    pub fn is_remove_detailed_error_from_hash_enabled(&self) -> bool {
+        self.is_enabled(FeatureFlag::REMOVE_DETAILED_ERROR_FROM_HASH)
     }
 }
 
@@ -199,9 +202,4 @@
         ],
         flag_vec
     );
-=======
-    pub fn is_remove_detailed_error_from_hash_enabled(&self) -> bool {
-        self.is_enabled(FeatureFlag::REMOVE_DETAILED_ERROR_FROM_HASH)
-    }
->>>>>>> 3f2980c0
 }